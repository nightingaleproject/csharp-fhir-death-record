using System;
using System.Linq;
using System.Text.RegularExpressions;
using System.IO;
using System.Collections;
using System.Collections.Generic;
using Hl7.Fhir.ElementModel;
using Hl7.Fhir.Model;
using Hl7.Fhir.Serialization;
using Hl7.FhirPath;

namespace FhirDeathRecord
{
    /// <summary>Class <c>DeathRecord</c> models a FHIR Standard Death Record (SDR).
    /// For consuming a FHIR SDR (in either XML or JSON format), there is a constructor that
    /// takes a string, which will parse the given FHIR SDR and build a new <c>DeathRecord</c> that
    /// represents it. You can then use the various property getters to infer details about the
    /// record.
    /// For producing a new FHIR SDR, there is a default no-param constructor that creates the bare
    /// bones necessary for a new record. You can then use the various property setters to
    /// populate details of the record. All <c>DeathRecord</c>s can be converted to FHIR XML or JSON
    /// suitable for transmission, by making use of the <c>ToXML()</c> and <c>ToJSON()</c> methods.
    /// </summary>
    public class DeathRecord
    {
        /// <summary>Useful for navigating around the FHIR Bundle using FHIRPaths.</summary>
        private PocoNavigator Navigator;

        /// <summary>Bundle that contains the death record.</summary>
        private Bundle Bundle;

        /// <summary>Composition that described what the Bundle is, as well as keeping references to its contents.</summary>
        private Composition Composition;

        /// <summary>The decedent.</summary>
        private Patient Patient;

        /// <summary>The Certifier.</summary>
        private Practitioner Practitioner;

        /// <summary>Default constructor that creates a new, empty FHIR SDR.</summary>
        public DeathRecord()
        {
            // Start with an empty Bundle.
            Bundle = new Bundle();
            Bundle.Type = Bundle.BundleType.Document; // By default, Bundle type is "document".

            // Add Composition to bundle. As the record is filled out, new entries will be added to this element.
            Composition = new Composition();
            Composition.Id = "urn:uuid:" + Guid.NewGuid().ToString();
            Composition.Status = CompositionStatus.Final;
            Composition.Meta = new Meta();
            string[] composition_profile = {"http://nightingaleproject.github.io/fhirDeathRecord/StructureDefinition/sdr-deathRecord-DeathRecordContents"};
            Composition.Meta.Profile = composition_profile;
            Composition.Type = new CodeableConcept("http://loinc.org", "64297-5");
            Composition.Title = "Record of Death";
            Composition.Date = DateTime.Now.ToString("yyyy-MM-dd"); // By default, set creation date to now.
            Composition.Section = new List<Composition.SectionComponent>();
            Composition.SectionComponent section = new Composition.SectionComponent();
            section.Code = new CodeableConcept("http://loinc.org", "69453-9");
            Composition.Section.Add(section);
            Bundle.AddResourceEntry(Composition, Composition.Id);

            // Start with empty Patient to represent Decedent.
            Patient = new Patient();
            Patient.Id = "urn:uuid:" + Guid.NewGuid().ToString();
            Composition.Subject = new ResourceReference(Patient.Id);
            section.Entry.Add(new ResourceReference(Patient.Id));
            Bundle.AddResourceEntry(Patient, Patient.Id);

            // Start with empty Practitioner to represent Certifier.
            Practitioner = new Practitioner();
            Practitioner.Id = "urn:uuid:" + Guid.NewGuid().ToString();
            ResourceReference[] authors = { new ResourceReference(Practitioner.Id) };
            Composition.Author = authors.ToList();
            section.Entry.Add(new ResourceReference(Practitioner.Id));
            Bundle.AddResourceEntry(Practitioner, Practitioner.Id);

            // Create a Navigator for this new death record.
            Navigator = new PocoNavigator(Bundle);
        }

        /// <summary>Constructor that takes a string that represents a FHIR SDR in either XML or JSON format.</summary>
        /// <param name="record">represents a FHIR SDR in either XML or JSON format.</param>
        /// <exception cref="ArgumentException">Record is neither valid XML nor JSON.</exception>
        public DeathRecord(string record)
        {
            // Try JSON
            try
            {
                FhirJsonParser parser = new FhirJsonParser();
                Bundle = parser.Parse<Bundle>(record);
                Navigator = new PocoNavigator(Bundle);
            }
            catch {}

            // Try XML
            try
            {
                FhirXmlParser parser = new FhirXmlParser();
                Bundle = parser.Parse<Bundle>(record);
                Navigator = new PocoNavigator(Bundle);
            }
            catch {}

            // If the given record string was not JSON or XML, fail immediately.
            if (Navigator == null)
            {
                throw new System.ArgumentException("Record is neither valid XML nor JSON.");
            }
        }

        /// <summary>Helper method to return a XML string representation of this Death Record.</summary>
        /// <returns>a string representation of this Death Record in XML format</returns>
        public string ToXML()
        {
            var serializer = new FhirXmlSerializer();
            return serializer.SerializeToString(Bundle);
        }

        /// <summary>Helper method to return a JSON string representation of this Death Record.</summary>
        /// <returns>a string representation of this Death Record in JSON format</returns>
        public string ToJSON()
        {
            var serializer = new FhirJsonSerializer();
            return serializer.SerializeToString(Bundle);
        }


        /////////////////////////////////////////////////////////////////////////////////
        //
        // Class Properties related to the record itself (i.e. record id).
        //
        /////////////////////////////////////////////////////////////////////////////////

        /// <summary>Death Record ID.</summary>
        /// <value>the record identification</value>
        /// <example>
        /// <para>// Setter:</para>
        /// <para>ExampleDeathRecord.Id = "42";</para>
        /// <para>// Getter:</para>
        /// <para>Console.WriteLine($"Record identification: {ExampleDeathRecord.Id}");</para>
        /// </example>
        public string Id
        {
            get
            {
                return GetFirstString("Bundle.id");
            }
            set
            {
                Bundle.Id = value;
            }
        }

        /// <summary>Death Record Creation Date.</summary>
        /// <value>when the record was created</value>
        /// <example>
        /// <para>// Setter:</para>
        /// <para>ExampleDeathRecord.CreationDate = "2018-07-11";</para>
        /// <para>// Getter:</para>
        /// <para>Console.WriteLine($"Record was created on: {ExampleDeathRecord.CreationDate}");</para>
        /// </example>
        public string CreationDate
        {
            get
            {
                return GetFirstString("Bundle.entry.resource.where($this is Composition).date");
            }
            set
            {
                Composition.Date = value;
            }
        }


        /////////////////////////////////////////////////////////////////////////////////
        //
        // Class Properties related to the Decedent (Patient).
        //
        /////////////////////////////////////////////////////////////////////////////////

        /// <summary>Decedent's Given Name(s). Middle name should be the last entry.</summary>
        /// <value>the decedent's name (first, etc., middle)</value>
        /// <example>
        /// <para>// Setter:</para>
        /// <para>string[] names = {"Example", "Something", "Middle"};</para>
        /// <para>ExampleDeathRecord.GivenNames = names;</para>
        /// <para>// Getter:</para>
        /// <para>Console.WriteLine($"Decedent Given Name(s): {string.Join(", ", ExampleDeathRecord.GivenNames)}");</para>
        /// </example>
        public string[] GivenNames
        {
            get
            {
                return GetAllString("Bundle.entry.resource.where($this is Patient).name.given");
            }
            set
            {
                HumanName name = Patient.Name.FirstOrDefault(); // Check if there is already a HumanName on the Decedent.
                if (name != null)
                {
                    name.Given = value;
                }
                else
                {
                    name = new HumanName();
                    name.Use = HumanName.NameUse.Official;
                    name.Given = value;
                    Patient.Name.Add(name);
                }
            }
        }

        /// <summary>Decedent's First Name. This is essentially the same as the first thing in
        /// <c>GivenNames</c>. Setting this value will prepend whatever is given to the start
        /// of <c>GivenNames</c> if <c>GivenNames</c> already exists.</summary>
        /// <value>the decedent's first name</value>
        /// <example>
        /// <para>// Setter:</para>
        /// <para>ExampleDeathRecord.FirstName = "Example";</para>
        /// <para>// Getter:</para>
        /// <para>Console.WriteLine($"Decedent First Name: {ExampleDeathRecord.FirstName}");</para>
        /// </example>
        public string FirstName
        {
            get
            {
                return GetFirstString("Bundle.entry.resource.where($this is Patient).name.given");
            }
            set
            {
                HumanName name = Patient.Name.FirstOrDefault(); // Check if there is already a HumanName on the Decedent.
                if (name != null)
                {
                    string[] firstName = new String[] {value};
                    if (name.Given.First() == "") // Looks like middle name was set first, replace fake first name.
                    {
                        name.Given = firstName.Concat(name.Given.Skip(1).ToArray()).ToArray();
                    }
                    else
                    {
                        name.Given = firstName.Concat(name.Given).ToArray();
                    }
                }
                else
                {
                    name = new HumanName();
                    name.Use = HumanName.NameUse.Official;
                    name.Given = new String[] {value, ""}; // Put an empty "fake" middle name at the end.
                    Patient.Name.Add(name);
                }
            }
        }

        /// <summary>Decedent's Middle Name. This is essentially the same as the last thing in
        /// <c>GivenNames</c>. Setting this value will append whatever is given to the end
        /// of <c>GivenNames</c> if <c>GivenNames</c> already exists.</summary>
        /// <value>the decedent's middle name</value>
        /// <example>
        /// <para>// Setter:</para>
        /// <para>ExampleDeathRecord.MiddleName = "Middle";</para>
        /// <para>// Getter:</para>
        /// <para>Console.WriteLine($"Decedent Middle Name: {ExampleDeathRecord.MiddleName}");</para>
        /// </example>
        public string MiddleName
        {
            get
            {
                return GetLastString("Bundle.entry.resource.where($this is Patient).name.given");
            }
            set
            {
                HumanName name = Patient.Name.FirstOrDefault(); // Check if there is already a HumanName on the Decedent.
                if (name != null)
                {
                    string[] middleName = new String[] {value};
                    if (name.Given.Last() == "") // Looks like first name was set first, replace fake middle name.
                    {
                        name.Given = name.Given.Take(name.Given.Count() - 1).ToArray().Concat(middleName).ToArray();
                    }
                    else
                    {
                        name.Given = name.Given.Concat(middleName).ToArray();
                    }
                }
                else
                {
                    name = new HumanName();
                    name.Use = HumanName.NameUse.Official;
                    name.Given = new String[] {"", value}; // Put an empty "fake" first name at the start.
                    Patient.Name.Add(name);
                }
            }
        }

        /// <summary>Decedent's Family Name.</summary>
        /// <value>the decedent's family name (i.e. last name)</value>
        /// <example>
        /// <para>// Setter:</para>
        /// <para>ExampleDeathRecord.FamilyName = "Last";</para>
        /// <para>// Getter:</para>
        /// <para>Console.WriteLine($"Decedent's Last Name: {ExampleDeathRecord.FamilyName}");</para>
        /// </example>
        public string FamilyName
        {
            get
            {
                return GetFirstString("Bundle.entry.resource.where($this is Patient).name[0].family");
            }
            set
            {
                HumanName name = Patient.Name.FirstOrDefault(); // Check if there is already a HumanName on the Decedent.
                if (name != null)
                {
                    name.Family = value;
                }
                else
                {
                    name = new HumanName();
                    name.Use = HumanName.NameUse.Official;
                    name.Family = value;
                    Patient.Name.Add(name);
                }
            }
        }

        /// <summary>Decedent's Suffix.</summary>
        /// <value>the decedent's suffix</value>
        /// <example>
        /// <para>// Setter:</para>
        /// <para>ExampleDeathRecord.Suffix = "Jr.";</para>
        /// <para>// Getter:</para>
        /// <para>Console.WriteLine($"Decedent Suffix: {ExampleDeathRecord.Suffix}");</para>
        /// </example>
        public string Suffix
        {
            get
            {
                return GetFirstString("Bundle.entry.resource.where($this is Patient).name.suffix");
            }
            set
            {
                HumanName name = Patient.Name.FirstOrDefault(); // Check if there is already a HumanName on the Decedent.
                if (name != null)
                {
                    string[] suffix = { value };
                    name.Suffix = suffix;
                }
                else
                {
                    name = new HumanName();
                    name.Use = HumanName.NameUse.Official;
                    string[] suffix = { value };
                    name.Suffix = suffix;
                    Patient.Name.Add(name);
                }
            }
        }

        /// <summary>Decedent's Gender.</summary>
        /// <value>the decedent's gender</value>
        /// <example>
        /// <para>// Setter:</para>
        /// <para>ExampleDeathRecord.Gender = "female";</para>
        /// <para>// Getter:</para>
        /// <para>Console.WriteLine($"Decedent Suffix: {ExampleDeathRecord.Gender}");</para>
        /// </example>
        public string Gender
        {
            get
            {
                return GetFirstString("Bundle.entry.resource.where($this is Patient).gender");
            }
            set
<<<<<<< HEAD
            {   
=======
            {
>>>>>>> f9e47a13
                switch(value)
                {
                    case "male":
                        Patient.Gender = AdministrativeGender.Male;
                        break;
                    case "female":
                        Patient.Gender = AdministrativeGender.Female;
                        break;
                    case "other":
                        Patient.Gender = AdministrativeGender.Other;
                        break;
                    case "unknown":
                        Patient.Gender = AdministrativeGender.Unknown;
                        break;
                }
<<<<<<< HEAD
                
=======
>>>>>>> f9e47a13
            }
        }

        /// <summary>Decedent's Birth Sex.</summary>
        /// <value>the decedent's birth sex</value>
        /// <example>
        /// <para>// Setter:</para>
        /// <para>Dictionary<string, string> code = new Dictionary<string, string>();</para>
        /// <para>code.Add("code", "M");</para>
        /// <para>code.Add("system", "http://hl7.org/fhir/us/core/ValueSet/us-core-birthsex");</para>
        /// <para>code.Add("display", "Male");</para>
        /// <para>ExampleDeathRecord.BirthSex = code;</para>
        /// <para>// Getter:</para>
        /// <para>foreach(var pair in ExampleDeathRecord.BirthSex)</para>
        /// <para>{</para>
        /// <para>      Console.WriteLine($"\tAddress key: {pair.Key}: value: {pair.Value}");</para>
        /// <para>};</para>
        /// </example>
        /// </example>

        public Dictionary<string, string> BirthSex
        {
            get
            {
                string code = GetFirstString("Bundle.entry.resource.where($this is Patient).extension.where(url='http://hl7.org/fhir/us/core/StructureDefinition/us-core-birthsex').value.coding.code");
                string system = GetFirstString("Bundle.entry.resource.where($this is Patient).extension.where(url='http://hl7.org/fhir/us/core/StructureDefinition/us-core-birthsex').value.coding.system");
                string display = GetFirstString("Bundle.entry.resource.where($this is Patient).extension.where(url='http://hl7.org/fhir/us/core/StructureDefinition/us-core-birthsex').value.coding.display");
                Dictionary<string, string> birthsex = new Dictionary<string, string>();
                birthsex.Add("code", code);
                birthsex.Add("system", system);
                birthsex.Add("display", display);
                return birthsex;
            }
            set
            {
                Extension birthsex = new Extension();
                birthsex.Url = "http://hl7.org/fhir/us/core/StructureDefinition/us-core-birthsex";
                birthsex.Value = DictToCodeableConcept(value);
                Patient.Extension.Add(birthsex);
            }
        }

        /// <summary>Decedent's Date of Birth.</summary>
        /// <value>the decedent's date of birth</value>
        /// <example>
        /// <para>// Setter:</para>
        /// <para>ExampleDeathRecord.DateOfBirth = "1970-04-24";</para>
        /// <para>// Getter:</para>
        /// <para>Console.WriteLine($"Decedent Suffix: {ExampleDeathRecord.DateOfBirth}");</para>
        /// </example>

        public string DateOfBirth
        {
            get
            {
                return GetFirstString("Bundle.entry.resource.where($this is Patient).birthDate");
            }
            set
            {
                Patient.BirthDate = value;
            }
        }

        /// <summary>Decedent's Date and Time of Death.</summary>
        /// <value>the decedent's date and time of death</value>
        /// <example>
        /// <para>// Setter:</para>
        /// <para>ExampleDeathRecord.DateOfDeath = "1970-04-24";</para>
        /// <para>// Getter:</para>
        /// <para>Console.WriteLine($"Decedent Suffix: {ExampleDeathRecord.DateOfDeath}");</para>
        /// </example>
        public string DateOfDeath
         {
            get
            {
                return GetFirstString("Bundle.entry.resource.where($this is Patient).deceased");
            }
            set
            {
                Patient.Deceased = new FhirDateTime(value);
            }
        }

<<<<<<< HEAD
        /// <summary>Address of Decedent</summary>
        /// <value>The decedent's address</value>
        /// <example>
        /// <para>// Setter:</para>
        /// <para>Dictionary<string, string> address = new Dictionary<string, string>();</para>
        /// <para>address.Add("street", "123 Test Street");</para>
        /// <para>address.Add("city", "Boston");</para>
        /// <para>address.Add("state", "Massachusetts");</para>
        /// <para>address.Add("zip", "12345");</para>
        /// <para>ExampleDeathRecord.Address = address;</para>
        /// <para>// Getter:</para>
        /// <para>foreach(var pair in deathRecord.Address)</para>
        /// <para>{</para>
        /// <para>      Console.WriteLine($"\tAddress key: {pair.Key}: value: {pair.Value}");</para>
        /// <para>};</para>
        /// </example>
        public Dictionary<string, string> Address
=======
        /// <summary>Decedent's residence.</summary>
        /// <value>Decedent's residence. A Dictionary representing residence address, containing the following key/value pairs:
        /// <para>"residenceLine1" - residence, line one</para>
        /// <para>"residenceLine2" - residence, line two</para>
        /// <para>"residenceCity" - residence, city</para>
        /// <para>"residenceCounty" - residence, county</para>
        /// <para>"residenceState" - residence, state</para>
        /// <para>"residenceZip" - residence, zip</para>
        /// <para>"residenceCountry" - residence, country</para>
        /// <para>"residenceInsideCityLimits" - residence, inside city limits</para>
        /// </value>
        /// <example>
        /// <para>// Setter:</para>
        /// <para>Dictionary&lt;string, string&gt; residence = new Dictionary&lt;string, string&gt;();</para>
        /// <para>residence.Add("residenceLine1", "9 Example Street");</para>
        /// <para>residence.Add("residenceLine2", "Line 2");</para>
        /// <para>residence.Add("residenceCity", "Bedford");</para>
        /// <para>residence.Add("residenceCounty", "Middlesex");</para>
        /// <para>residence.Add("residenceState", "Massachusetts");</para>
        /// <para>residence.Add("residenceZip", "01730");</para>
        /// <para>residence.Add("residenceCountry", "United States");</para>
        /// <para>residence.Add("residenceInsideCityLimits", "True");</para>
        /// <para>SetterDeathRecord.Residence = residence;</para>
        /// <para>// Getter:</para>
        /// <para>string state = ExampleDeathRecord.<para>["residenceState"];</para>
        /// <para>Console.WriteLine($"State of residence: {state}");</para>
        /// </example>
        public Dictionary<string, string> Residence
>>>>>>> f9e47a13
        {
            get
            {
                Dictionary<string, string> dictionary = new Dictionary<string, string>();

                // Place Of Birth Address
                dictionary.Add("residenceLine1", GetFirstString("Bundle.entry.resource.where($this is Patient).address.line[0]"));
                dictionary.Add("residenceLine2", GetFirstString("Bundle.entry.resource.where($this is Patient).address.line[1]"));
                dictionary.Add("residenceCity", GetFirstString("Bundle.entry.resource.where($this is Patient).address.city"));
                dictionary.Add("residenceCounty", GetFirstString("Bundle.entry.resource.where($this is Patient).address.district"));
                dictionary.Add("residenceState", GetFirstString("Bundle.entry.resource.where($this is Patient).address.state"));
                dictionary.Add("residenceZip", GetFirstString("Bundle.entry.resource.where($this is Patient).address.postalCode"));
                dictionary.Add("residenceCountry", GetFirstString("Bundle.entry.resource.where($this is Patient).address.country"));
                dictionary.Add("residenceInsideCityLimits", GetFirstString("Bundle.entry.resource.where($this is Patient).address.extension.where(url='http://nightingaleproject.github.io/fhirDeathRecord/StructureDefinition/shr-core-InsideCityLimits-extension').value"));

                return dictionary;
            }
            set
            {
                Address address = new Address();
<<<<<<< HEAD
                address.LineElement.Add(new FhirString(value["street"]));
                address.City = value["city"];
                address.State = value["state"];
                address.PostalCodeElement = new FhirString(value["zip"]);
                Patient.Address = new List<Hl7.Fhir.Model.Address>();
=======
                address.LineElement.Add(new FhirString(GetValue(value, "residenceLine1")));
                address.LineElement.Add(new FhirString(GetValue(value, "residenceLine2")));
                address.City = GetValue(value, "residenceCity");
                address.District = GetValue(value, "residenceCounty");
                address.State = GetValue(value, "residenceState");
                address.PostalCodeElement = new FhirString(GetValue(value, "residenceZip"));
                address.Country = GetValue(value, "residenceCountry");
                if (value.ContainsKey("residenceInsideCityLimits") && GetValue(value, "residenceInsideCityLimits") != null)
                {
                    Extension insideCityLimits = new Extension();
                    insideCityLimits.Url = "http://nightingaleproject.github.io/fhirDeathRecord/StructureDefinition/shr-core-InsideCityLimits-extension";
                    insideCityLimits.Value = new FhirBoolean(GetValue(value, "residenceInsideCityLimits") == "true" || GetValue(value, "residenceInsideCityLimits") == "True");
                    address.Extension.Add(insideCityLimits);
                }
>>>>>>> f9e47a13
                Patient.Address.Add(address);
            }
        }

        /// <summary>Decedent's Social Security Number.</summary>
        /// <value>the decedent's social security number</value>
        /// <example>
        /// <para>// Setter:</para>
        /// <para>ExampleDeathRecord.SSN = "123-45-678";</para>
        /// <para>// Getter:</para>
        /// <para>Console.WriteLine($"Decedent Suffix: {ExampleDeathRecord.SSN}");</para>
        /// </example>
        public string SSN
        {
            get
            {
                return GetFirstString("Bundle.entry.resource.where($this is Patient).identifier.where(system = 'http://hl7.org/fhir/sid/us-ssn').value");
            }
            set
            {
                Identifier ssn = new Identifier();
                ssn.System = "http://hl7.org/fhir/sid/us-ssn";
                ssn.Value = value;
                Patient.Identifier.Add(ssn);
            }
        }

        /// <summary>Decedent's Ethnicity.</summary>
        /// <value>the decedent's ethnicity</value>
        /// <example>
        /// <para>// Setter:</para>
        /// <para>Tuple<string, string>[] ethnicity = { Tuple.Create("Non Hispanic or Latino", "2186-5"), Tuple.Create("Salvadoran", "2161-8") };</para>
        /// <para>ExampleDeathRecord.Ethnicity = ethnicity;</para>
        /// <para>// Getter:</para>
        /// <para>foreach(var pair in deathRecord.Ethnicity)</para>
        /// <para>{</para>
        /// <para>      Console.WriteLine($"\tEthnicity text: {pair.Key}: code: {pair.Value}");</para>
        /// <para>};</para>
        /// </example>
        public Tuple<string, string>[] Ethnicity
        {
            get
            {
                string[] displays = new string[] { };
                string[] codes = new string[] { };
                displays = GetAllString("Bundle.entry.resource.where($this is Patient).extension.where(url = 'http://hl7.org/fhir/us/core/StructureDefinition/us-core-ethnicity').extension.where(url = 'text').value");
                codes = GetAllString("Bundle.entry.resource.where($this is Patient).extension.where(url = 'http://hl7.org/fhir/us/core/StructureDefinition/us-core-ethnicity').extension.where(url = 'ombCategory').value.code");
                Tuple<string, string>[] ethnicityList = new Tuple<string, string>[displays.Length];

                for (int i = 0; i < displays.Length; i++)
                {
                    ethnicityList[i] = (Tuple.Create(displays[i], codes[i]));
                }
                return ethnicityList;
            }
            set
            {
                Extension ethnicities = new Extension();
                ethnicities.Url = "http://hl7.org/fhir/us/core/StructureDefinition/us-core-ethnicity";
                foreach (Tuple<string, string> element in value)
                {
                    string display = element.Item1;
                    string code = element.Item2;
                    Extension textEthnicity = new Extension();
                    Extension codeEthnicity = new Extension();
                    textEthnicity.Url = "text";
                    textEthnicity.Value = new FhirString(display);
                    codeEthnicity.Url = "ombCategory";
                    codeEthnicity.Value = new Coding("", code);
                    ethnicities.Extension.Add(textEthnicity);
                    ethnicities.Extension.Add(codeEthnicity);
                }
                Patient.Extension.Add(ethnicities);
            }
        }

        /// <summary>Decedent's Race.</summary>
        /// <value>the decedent's race</value>
        /// <example>
        /// <para>// Setter:</para>
        /// <para>Tuple<string, string>[] race = { Tuple.Create("Non Hispanic or Latino", "2186-5"), Tuple.Create("Salvadoran", "2161-8") };</para>
        /// <para>ExampleDeathRecord.Race = race;</para>
        /// <para>// Getter:</para>
        /// <para>foreach(var pair in ExampleDeathRecord.race)</para>
        /// <para>{</para>
        /// <para>      Console.WriteLine($"\Race text: {pair.Key}: code: {pair.Value}");</para>
        /// <para>};</para>
        /// </example>
        public Tuple<string, string>[] Race
        {
            get
            {
                string[] displays = new string[] { };
                string[] codes = new string[] { };
                displays = GetAllString("Bundle.entry.resource.where($this is Patient).extension.where(url = 'http://hl7.org/fhir/us/core/StructureDefinition/us-core-race').extension.where(url = 'text').value");
                codes = GetAllString("Bundle.entry.resource.where($this is Patient).extension.where(url = 'http://hl7.org/fhir/us/core/StructureDefinition/us-core-race').extension.where(url = 'ombCategory').value.code");
                Tuple<string, string>[] raceList = new Tuple<string, string>[displays.Length];

                for(int i = 0; i < displays.Length; i++) {
                    raceList[i] = (Tuple.Create(displays[i], codes[i]));
                }
                return raceList;
            }
            set
            {
                Extension races = new Extension();
                races.Url = "http://hl7.org/fhir/us/core/StructureDefinition/us-core-race";
                foreach(Tuple<string,string> element in value) {
                    string display = element.Item1;
                    string code = element.Item2;
                    Extension textRace = new Extension();
                    Extension codeRace = new Extension();
                    textRace.Url = "text";
                    textRace.Value = new FhirString(display);
                    codeRace.Url = "ombCategory";
                    codeRace.Value = new Coding("", code);
                    races.Extension.Add(textRace);
                    races.Extension.Add(codeRace);
                }
                Patient.Extension.Add(races);
            }
        }

        /// <summary>Decedent's Place Of Birth.</summary>
        /// <value>Decedent's Place Of Birth. A Dictionary representing a place of birth address, containing the following key/value pairs:
        /// <para>"placeOfBirthLine1" - location of birth, line one</para>
        /// <para>"placeOfBirthLine2" - location of birth, line two</para>
        /// <para>"placeOfBirthCity" - location of birth, city</para>
        /// <para>"placeOfBirthState" - location of birth, state</para>
        /// <para>"placeOfBirthZip" - location of birth, zip</para>
        /// <para>"placeOfBirthCountry" - location of birth, country</para>
        /// </value>
        /// <example>
        /// <para>// Setter:</para>
        /// <para>Dictionary&lt;string, string&gt; placeOfBirth = new Dictionary&lt;string, string&gt;();</para>
        /// <para>placeOfBirth.Add("placeOfBirthLine1", "9 Example Street");</para>
        /// <para>placeOfBirth.Add("placeOfBirthLine2", "Line 2");</para>
        /// <para>placeOfBirth.Add("placeOfBirthCity", "Bedford");</para>
        /// <para>placeOfBirth.Add("placeOfBirthState", "Massachusetts");</para>
        /// <para>placeOfBirth.Add("placeOfBirthZip", "01730");</para>
        /// <para>placeOfBirth.Add("placeOfBirthCountry", "United States");</para>
        /// <para>SetterDeathRecord.PlaceOfBirth = placeOfBirth;</para>
        /// <para>// Getter:</para>
        /// <para>string state = ExampleDeathRecord.<para>["placeOfBirthState"];</para>
        /// <para>Console.WriteLine($"State where decedent was born: {state}");</para>
        /// </example>
        public Dictionary<string, string> PlaceOfBirth
        {
            get
            {
                Dictionary<string, string> dictionary = new Dictionary<string, string>();

                // Place Of Birth Address
                dictionary.Add("placeOfBirthLine1", GetFirstString("Bundle.entry.resource.where($this is Patient).extension.where(url='http://nightingaleproject.github.io/fhirDeathRecord/StructureDefinition/sdr-decedent-Birthplace-extension').value.line[0]"));
                dictionary.Add("placeOfBirthLine2", GetFirstString("Bundle.entry.resource.where($this is Patient).extension.where(url='http://nightingaleproject.github.io/fhirDeathRecord/StructureDefinition/sdr-decedent-Birthplace-extension').value.line[1]"));
                dictionary.Add("placeOfBirthCity", GetFirstString("Bundle.entry.resource.where($this is Patient).extension.where(url='http://nightingaleproject.github.io/fhirDeathRecord/StructureDefinition/sdr-decedent-Birthplace-extension').value.city"));
                dictionary.Add("placeOfBirthState", GetFirstString("Bundle.entry.resource.where($this is Patient).extension.where(url='http://nightingaleproject.github.io/fhirDeathRecord/StructureDefinition/sdr-decedent-Birthplace-extension').value.state"));
                dictionary.Add("placeOfBirthZip", GetFirstString("Bundle.entry.resource.where($this is Patient).extension.where(url='http://nightingaleproject.github.io/fhirDeathRecord/StructureDefinition/sdr-decedent-Birthplace-extension').value.postalCode"));
                dictionary.Add("placeOfBirthCountry", GetFirstString("Bundle.entry.resource.where($this is Patient).extension.where(url='http://nightingaleproject.github.io/fhirDeathRecord/StructureDefinition/sdr-decedent-Birthplace-extension').value.country"));

                return dictionary;
            }
            set
            {
                // Place Of Birth extension
                Extension placeOfBirthExt = new Extension();
                placeOfBirthExt.Url = "http://nightingaleproject.github.io/fhirDeathRecord/StructureDefinition/sdr-decedent-Birthplace-extension";

                // Place Of Birth Address
                Address placeOfBirthAddress = new Address();
                string[] lines = {GetValue(value, "placeOfBirthLine1"), GetValue(value, "placeOfBirthLine2")};
                placeOfBirthAddress.Line = lines.ToArray();
                placeOfBirthAddress.City = GetValue(value, "placeOfBirthCity");
                placeOfBirthAddress.State = GetValue(value, "placeOfBirthState");
                placeOfBirthAddress.PostalCode = GetValue(value, "placeOfBirthZip");
                placeOfBirthAddress.Country = GetValue(value, "placeOfBirthCountry");
                placeOfBirthAddress.Type = Hl7.Fhir.Model.Address.AddressType.Postal;
                placeOfBirthExt.Value = placeOfBirthAddress;

                Patient.Extension.Add(placeOfBirthExt);
            }
        }

        /// <summary>Decedent's Place Of Death.</summary>
        /// <value>Decedent's Place Of Death. A Dictionary representing a place of death, containing the following key/value pairs:
        /// <para>"placeOfDeathTypeCode" - place of death type, code</para>
        /// <para>"placeOfDeathTypeSystem" - place of death type, code system</para>
        /// <para>"placeOfDeathTypeDisplay" - place of death type, code display</para>
        /// <para>"placeOfDeathFacilityName" - place of death facility name</para>
        /// <para>"placeOfDeathLine1" - location of death, line one</para>
        /// <para>"placeOfDeathLine2" - location of death, line two</para>
        /// <para>"placeOfDeathCity" - location of death, city</para>
        /// <para>"placeOfDeathCounty" - location of death, county</para>
        /// <para>"placeOfDeathState" - location of death, state</para>
        /// <para>"placeOfDeathZip" - location of death, zip</para>
        /// <para>"placeOfDeathCountry" - location of death, country</para>
        /// <para>"placeOfDeathInsideCityLimits" - location of death, whether the address is within city limits (true) or not (false)</para>
        /// </value>
        /// <example>
        /// <para>// Setter:</para>
        /// <para>Dictionary&lt;string, string&gt; placeOfDeath = new Dictionary&lt;string, string&gt;();</para>
        /// <para>placeOfDeath.Add("placeOfDeathTypeCode", "16983000");</para>
        /// <para>placeOfDeath.Add("placeOfDeathTypeSystem", "http://snomed.info/sct");</para>
        /// <para>placeOfDeath.Add("placeOfDeathTypeDisplay", "Death in hospital");</para>
        /// <para>placeOfDeath.Add("placeOfDeathFacilityName", "Example Hospital");</para>
        /// <para>placeOfDeath.Add("placeOfDeathLine1", "8 Example Street");</para>
        /// <para>placeOfDeath.Add("placeOfDeathLine2", "Line 2");</para>
        /// <para>placeOfDeath.Add("placeOfDeathCity", "Bedford");</para>
        /// <para>placeOfDeath.Add("placeOfDeathCounty", "Middlesex");</para>
        /// <para>placeOfDeath.Add("placeOfDeathState", "Massachusetts");</para>
        /// <para>placeOfDeath.Add("placeOfDeathZip", "01730");</para>
        /// <para>placeOfDeath.Add("placeOfDeathCountry", "United States");</para>
        /// <para>placeOfDeath.Add("placeOfDeathInsideCityLimits", "True");</para>
        /// <para>SetterDeathRecord.PlaceOfDeath = placeOfDeath;</para>
        /// <para>// Getter:</para>
        /// <para>string state = ExampleDeathRecord.<para>["placeOfDeathState"];</para>
        /// <para>Console.WriteLine($"State where death occurred: {state}");</para>
        /// </example>
        public Dictionary<string, string> PlaceOfDeath
        {
            get
            {
                Dictionary<string, string> dictionary = new Dictionary<string, string>();

                // Place Of Death Type
                dictionary.Add("placeOfDeathTypeCode", GetFirstString("Bundle.entry.resource.where($this is Patient).extension.where(url='http://nightingaleproject.github.io/fhirDeathRecord/StructureDefinition/sdr-decedent-PlaceOfDeath-extension').extension.where(url='http://nightingaleproject.github.io/fhirDeathRecord/StructureDefinition/sdr-decedent-PlaceOfDeathType-extension').value.coding.code"));
                dictionary.Add("placeOfDeathTypeSystem", GetFirstString("Bundle.entry.resource.where($this is Patient).extension.where(url='http://nightingaleproject.github.io/fhirDeathRecord/StructureDefinition/sdr-decedent-PlaceOfDeath-extension').extension.where(url='http://nightingaleproject.github.io/fhirDeathRecord/StructureDefinition/sdr-decedent-PlaceOfDeathType-extension').value.coding.system"));
                dictionary.Add("placeOfDeathTypeDisplay", GetFirstString("Bundle.entry.resource.where($this is Patient).extension.where(url='http://nightingaleproject.github.io/fhirDeathRecord/StructureDefinition/sdr-decedent-PlaceOfDeath-extension').extension.where(url='http://nightingaleproject.github.io/fhirDeathRecord/StructureDefinition/sdr-decedent-PlaceOfDeathType-extension').value.coding.display"));

                // Place Of Death Facility Name
                dictionary.Add("placeOfDeathFacilityName", GetFirstString("Bundle.entry.resource.where($this is Patient).extension.where(url='http://nightingaleproject.github.io/fhirDeathRecord/StructureDefinition/sdr-decedent-PlaceOfDeath-extension').extension.where(url='http://nightingaleproject.github.io/fhirDeathRecord/StructureDefinition/sdr-decedent-FacilityName-extension').value"));

                // Place Of Death Address
                dictionary.Add("placeOfDeathLine1", GetFirstString("Bundle.entry.resource.where($this is Patient).extension.where(url='http://nightingaleproject.github.io/fhirDeathRecord/StructureDefinition/sdr-decedent-PlaceOfDeath-extension').extension.where(url='http://nightingaleproject.github.io/fhirDeathRecord/StructureDefinition/shr-core-PostalAddress-extension').value.line[0]"));
                dictionary.Add("placeOfDeathLine2", GetFirstString("Bundle.entry.resource.where($this is Patient).extension.where(url='http://nightingaleproject.github.io/fhirDeathRecord/StructureDefinition/sdr-decedent-PlaceOfDeath-extension').extension.where(url='http://nightingaleproject.github.io/fhirDeathRecord/StructureDefinition/shr-core-PostalAddress-extension').value.line[1]"));
                dictionary.Add("placeOfDeathCity", GetFirstString("Bundle.entry.resource.where($this is Patient).extension.where(url='http://nightingaleproject.github.io/fhirDeathRecord/StructureDefinition/sdr-decedent-PlaceOfDeath-extension').extension.where(url='http://nightingaleproject.github.io/fhirDeathRecord/StructureDefinition/shr-core-PostalAddress-extension').value.city"));
                dictionary.Add("placeOfDeathCounty", GetFirstString("Bundle.entry.resource.where($this is Patient).extension.where(url='http://nightingaleproject.github.io/fhirDeathRecord/StructureDefinition/sdr-decedent-PlaceOfDeath-extension').extension.where(url='http://nightingaleproject.github.io/fhirDeathRecord/StructureDefinition/shr-core-PostalAddress-extension').value.district"));
                dictionary.Add("placeOfDeathState", GetFirstString("Bundle.entry.resource.where($this is Patient).extension.where(url='http://nightingaleproject.github.io/fhirDeathRecord/StructureDefinition/sdr-decedent-PlaceOfDeath-extension').extension.where(url='http://nightingaleproject.github.io/fhirDeathRecord/StructureDefinition/shr-core-PostalAddress-extension').value.state"));
                dictionary.Add("placeOfDeathZip", GetFirstString("Bundle.entry.resource.where($this is Patient).extension.where(url='http://nightingaleproject.github.io/fhirDeathRecord/StructureDefinition/sdr-decedent-PlaceOfDeath-extension').extension.where(url='http://nightingaleproject.github.io/fhirDeathRecord/StructureDefinition/shr-core-PostalAddress-extension').value.postalCode"));
                dictionary.Add("placeOfDeathCountry", GetFirstString("Bundle.entry.resource.where($this is Patient).extension.where(url='http://nightingaleproject.github.io/fhirDeathRecord/StructureDefinition/sdr-decedent-PlaceOfDeath-extension').extension.where(url='http://nightingaleproject.github.io/fhirDeathRecord/StructureDefinition/shr-core-PostalAddress-extension').value.country"));
                dictionary.Add("placeOfDeathInsideCityLimits", GetFirstString("Bundle.entry.resource.where($this is Patient).extension.where(url='http://nightingaleproject.github.io/fhirDeathRecord/StructureDefinition/sdr-decedent-PlaceOfDeath-extension').extension.where(url='http://nightingaleproject.github.io/fhirDeathRecord/StructureDefinition/shr-core-PostalAddress-extension').value.extension.where(url='http://nightingaleproject.github.io/fhirDeathRecord/StructureDefinition/shr-core-InsideCityLimits-extension').value"));

                return dictionary;
            }
            set
            {
                // Place Of Death extension
                Extension placeOfDeathExt = new Extension();
                placeOfDeathExt.Url = "http://nightingaleproject.github.io/fhirDeathRecord/StructureDefinition/sdr-decedent-PlaceOfDeath-extension";

                // Place Of Death Type extension
                Extension placeOfDeathTypeExt = new Extension();
                placeOfDeathTypeExt.Url = "http://nightingaleproject.github.io/fhirDeathRecord/StructureDefinition/sdr-decedent-PlaceOfDeathType-extension";
                CodeableConcept codeableConcept = new CodeableConcept();
                Coding coding = new Coding();
                coding.Code = GetValue(value, "placeOfDeathTypeCode");
                coding.System = GetValue(value, "placeOfDeathTypeSystem");
                coding.Display = GetValue(value, "placeOfDeathTypeDisplay");
                codeableConcept.Coding.Add(coding);
                placeOfDeathTypeExt.Value = codeableConcept;
                placeOfDeathExt.Extension.Add(placeOfDeathTypeExt);

                // Place Of Death Facility Name extension
                Extension placeOfDeathFacilityNameExt = new Extension();
                placeOfDeathFacilityNameExt.Url = "http://nightingaleproject.github.io/fhirDeathRecord/StructureDefinition/sdr-decedent-FacilityName-extension";
                placeOfDeathFacilityNameExt.Value = new FhirString(GetValue(value, "placeOfDeathFacilityName"));
                placeOfDeathExt.Extension.Add(placeOfDeathFacilityNameExt);

                // Place Of Death Address extension
                Extension placeOfDeathAddressExt = new Extension();
                placeOfDeathAddressExt.Url = "http://nightingaleproject.github.io/fhirDeathRecord/StructureDefinition/shr-core-PostalAddress-extension";
                Address placeOfDeathAddress = new Address();
                string[] lines = {GetValue(value, "placeOfDeathLine1"), GetValue(value, "placeOfDeathLine2")};
                placeOfDeathAddress.Line = lines.ToArray();
                placeOfDeathAddress.City = GetValue(value, "placeOfDeathCity");
                placeOfDeathAddress.District = GetValue(value, "placeOfDeathCounty");
                placeOfDeathAddress.State = GetValue(value, "placeOfDeathState");
                placeOfDeathAddress.PostalCode = GetValue(value, "placeOfDeathZip");
                placeOfDeathAddress.Country = GetValue(value, "placeOfDeathCountry");
                placeOfDeathAddress.Type = Hl7.Fhir.Model.Address.AddressType.Postal;
                if (value.ContainsKey("placeOfDeathInsideCityLimits") && GetValue(value, "placeOfDeathInsideCityLimits") != null)
                {
                    Extension insideCityLimits = new Extension();
                    insideCityLimits.Url = "http://nightingaleproject.github.io/fhirDeathRecord/StructureDefinition/shr-core-InsideCityLimits-extension";
                    insideCityLimits.Value = new FhirBoolean(GetValue(value, "placeOfDeathInsideCityLimits") == "true" || GetValue(value, "placeOfDeathInsideCityLimits") == "True");
                    placeOfDeathAddress.Extension.Add(insideCityLimits);
                }
                placeOfDeathAddressExt.Value = placeOfDeathAddress;
                placeOfDeathExt.Extension.Add(placeOfDeathAddressExt);

                Patient.Extension.Add(placeOfDeathExt);
            }
        }

        /// <summary>The marital status of the decedent at the time of death. Corresponds to item 9 of the U.S. Standard Certificate of Death.</summary>
        /// <value>The marital status of the decedent at the time of death. A Dictionary representing a code, containing the following key/value pairs:
        /// <para>"code" - the code describing this finding</para>
        /// <para>"system" - the system the given code belongs to</para>
        /// <para>"display" - the human readable display text that corresponds to the given code</para>
        /// </value>
        /// <example>
        /// <para>// Setter:</para>
        /// <para>Dictionary&lt;string, string&gt; code = new Dictionary&lt;string, string&gt;();</para>
        /// <para>code.Add("code", "S");</para>
        /// <para>code.Add("system", "http://hl7.org/fhir/v3/MaritalStatus");</para>
        /// <para>code.Add("display", "Never Married");</para>
        /// <para>ExampleDeathRecord.MaritalStatus = code;</para>
        /// <para>// Getter:</para>
        /// <para>Console.WriteLine($"Marital status: {ExampleDeathRecord.MaritalStatus["display"]}");</para>
        /// </example>
        public Dictionary<string, string> MaritalStatus
        {
            get
            {
                string code = GetFirstString("Bundle.entry.resource.where($this is Patient).extension.where(url='http://nightingaleproject.github.io/fhirDeathRecord/StructureDefinition/sdr-decedent-MaritalStatusAtDeath-extension').value.coding.code");
                string system = GetFirstString("Bundle.entry.resource.where($this is Patient).extension.where(url='http://nightingaleproject.github.io/fhirDeathRecord/StructureDefinition/sdr-decedent-MaritalStatusAtDeath-extension').value.coding.system");
                string display = GetFirstString("Bundle.entry.resource.where($this is Patient).extension.where(url='http://nightingaleproject.github.io/fhirDeathRecord/StructureDefinition/sdr-decedent-MaritalStatusAtDeath-extension').value.coding.display");
                Dictionary<string, string> dictionary = new Dictionary<string, string>();
                dictionary.Add("code", code);
                dictionary.Add("system", system);
                dictionary.Add("display", display);
                return dictionary;
            }
            set
            {
                Extension maritalStatus = new Extension();
                maritalStatus.Url = "http://nightingaleproject.github.io/fhirDeathRecord/StructureDefinition/sdr-decedent-MaritalStatusAtDeath-extension";
                maritalStatus.Value = DictToCodeableConcept(value);
                Patient.Extension.Add(maritalStatus);
            }
        }

        /// <summary>Disposition of the decedent’s body. Corresponds to items 18, 19, 20, 21, 22 and 23 of the U.S. Standard Certificate of Death.</summary>
        /// <value>Disposition of the decedent’s body. A Dictionary representing the disposition, containing the following key/value pairs:
        /// <para>"dispositionTypeCode" - the code describing the method of disposition of the decedent’s remains</para>
        /// <para>"dispositionTypeSystem" - the code system describing the method of disposition of the decedent’s remains</para>
        /// <para>"dispositionTypeDisplay" - the human readable code display text that describes the method of disposition of the decedent’s remains</para>
        /// <para>"dispositionPlaceName" - the name of the disposition place</para>
        /// <para>"dispositionPlaceLine1" - disposition place address, line one</para>
        /// <para>"dispositionPlaceLine2" - disposition place address, line two</para>
        /// <para>"dispositionPlaceCity" - disposition place address, city</para>
        /// <para>"dispositionPlaceCounty" - disposition place address, county</para>
        /// <para>"dispositionPlaceState" - disposition place address, state</para>
        /// <para>"dispositionPlaceZip" - disposition place address, zip</para>
        /// <para>"dispositionPlaceCountry" - disposition place address, country</para>
        /// <para>"dispositionPlaceInsideCityLimits" - disposition place address, whether the address is within city limits (true) or not (false)</para>
        /// <para>"funeralFacilityName" - the name of a funeral facility or institution</para>
        /// <para>"funeralFacilityLine1" - funeral facility address, line one</para>
        /// <para>"funeralFacilityLine2" - funeral facility address, line two</para>
        /// <para>"funeralFacilityCity" - funeral facility address, city</para>
        /// <para>"funeralFacilityCounty" - funeral facility address, county</para>
        /// <para>"funeralFacilityState" - funeral facility address, state</para>
        /// <para>"funeralFacilityZip" - funeral facility address, zip</para>
        /// <para>"funeralFacilityCountry" - funeral facility address, country</para>
        /// <para>"funeralFacilityInsideCityLimits" - funeral facility address, whether the address is within city limits (true) or not (false)</para>
        /// </value>
        /// <example>
        /// <para>// Setter:</para>
        /// <para>Dictionary&lt;string, string&gt; disposition = new Dictionary&lt;string, string&gt;();</para>
        /// <para>disposition.Add("dispositionTypeCode", "449971000124106");</para>
        /// <para>disposition.Add("dispositionTypeSystem", "http://snomed.info/sct");</para>
        /// <para>disposition.Add("dispositionTypeDisplay", "Burial");</para>
        /// <para>disposition.Add("dispositionPlaceName", "Example disposition place name");</para>
        /// <para>disposition.Add("dispositionPlaceLine1", "100 Example Street");</para>
        /// <para>disposition.Add("dispositionPlaceLine2", "Line 2");</para>
        /// <para>disposition.Add("dispositionPlaceCity", "Bedford");</para>
        /// <para>disposition.Add("dispositionPlaceCounty", "Middlesex");</para>
        /// <para>disposition.Add("dispositionPlaceState", "Massachusetts");</para>
        /// <para>disposition.Add("dispositionPlaceZip", "01730");</para>
        /// <para>disposition.Add("dispositionPlaceCountry", "United States");</para>
        /// <para>disposition.Add("dispositionPlaceInsideCityLimits", "True");</para>
        /// <para>disposition.Add("funeralFacilityName", "Example funeral facility name");</para>
        /// <para>disposition.Add("funeralFacilityLine1", "50 Example Street");</para>
        /// <para>disposition.Add("funeralFacilityLine2", "Line 2");</para>
        /// <para>disposition.Add("funeralFacilityCity", "Bedford");</para>
        /// <para>disposition.Add("funeralFacilityCounty", "Middlesex");</para>
        /// <para>disposition.Add("funeralFacilityState", "Massachusetts");</para>
        /// <para>disposition.Add("funeralFacilityZip", "01730");</para>
        /// <para>disposition.Add("funeralFacilityCountry", "United States");</para>
        /// <para>disposition.Add("funeralFacilityInsideCityLimits", "True");</para>
        /// <para>ExampleDeathRecord.Disposition = disposition;</para>
        /// <para>// Getter:</para>
        /// <para>Console.WriteLine($"Funeral Facility name: {ExampleDeathRecord.Disposition["funeralFacilityName"]}");</para>
        /// </example>
        public Dictionary<string, string> Disposition
        {
            get
            {
                Dictionary<string, string> dictionary = new Dictionary<string, string>();

                // Disposition Type - The method of disposition of the decedent’s remains.
                dictionary.Add("dispositionTypeCode", GetFirstString("Bundle.entry.resource.where($this is Patient).extension.where(url='http://nightingaleproject.github.io/fhirDeathRecord/StructureDefinition/sdr-decedent-Disposition-extension').extension.where(url='http://nightingaleproject.github.io/fhirDeathRecord/StructureDefinition/sdr-decedent-DispositionType-extension').value.coding.code"));
                dictionary.Add("dispositionTypeSystem", GetFirstString("Bundle.entry.resource.where($this is Patient).extension.where(url='http://nightingaleproject.github.io/fhirDeathRecord/StructureDefinition/sdr-decedent-Disposition-extension').extension.where(url='http://nightingaleproject.github.io/fhirDeathRecord/StructureDefinition/sdr-decedent-DispositionType-extension').value.coding.system"));
                dictionary.Add("dispositionTypeDisplay", GetFirstString("Bundle.entry.resource.where($this is Patient).extension.where(url='http://nightingaleproject.github.io/fhirDeathRecord/StructureDefinition/sdr-decedent-Disposition-extension').extension.where(url='http://nightingaleproject.github.io/fhirDeathRecord/StructureDefinition/sdr-decedent-DispositionType-extension').value.coding.display"));

                // Disposition Place name
                dictionary.Add("dispositionPlaceName", GetFirstString("Bundle.entry.resource.where($this is Patient).extension.where(url='http://nightingaleproject.github.io/fhirDeathRecord/StructureDefinition/sdr-decedent-Disposition-extension').extension.where(url='http://nightingaleproject.github.io/fhirDeathRecord/StructureDefinition/sdr-decedent-DispositionFacility-extension').extension.where(url='http://nightingaleproject.github.io/fhirDeathRecord/StructureDefinition/sdr-decedent-FacilityName-extension').value"));

                // Disposition Place address
                dictionary.Add("dispositionPlaceLine1", GetFirstString("Bundle.entry.resource.where($this is Patient).extension.where(url='http://nightingaleproject.github.io/fhirDeathRecord/StructureDefinition/sdr-decedent-Disposition-extension').extension.where(url='http://nightingaleproject.github.io/fhirDeathRecord/StructureDefinition/sdr-decedent-DispositionFacility-extension').extension.where(url='http://nightingaleproject.github.io/fhirDeathRecord/StructureDefinition/shr-core-PostalAddress-extension').value.line[0]"));
                dictionary.Add("dispositionPlaceLine2", GetFirstString("Bundle.entry.resource.where($this is Patient).extension.where(url='http://nightingaleproject.github.io/fhirDeathRecord/StructureDefinition/sdr-decedent-Disposition-extension').extension.where(url='http://nightingaleproject.github.io/fhirDeathRecord/StructureDefinition/sdr-decedent-DispositionFacility-extension').extension.where(url='http://nightingaleproject.github.io/fhirDeathRecord/StructureDefinition/shr-core-PostalAddress-extension').value.line[1]"));
                dictionary.Add("dispositionPlaceCity", GetFirstString("Bundle.entry.resource.where($this is Patient).extension.where(url='http://nightingaleproject.github.io/fhirDeathRecord/StructureDefinition/sdr-decedent-Disposition-extension').extension.where(url='http://nightingaleproject.github.io/fhirDeathRecord/StructureDefinition/sdr-decedent-DispositionFacility-extension').extension.where(url='http://nightingaleproject.github.io/fhirDeathRecord/StructureDefinition/shr-core-PostalAddress-extension').value.city"));
                dictionary.Add("dispositionPlaceCounty", GetFirstString("Bundle.entry.resource.where($this is Patient).extension.where(url='http://nightingaleproject.github.io/fhirDeathRecord/StructureDefinition/sdr-decedent-Disposition-extension').extension.where(url='http://nightingaleproject.github.io/fhirDeathRecord/StructureDefinition/sdr-decedent-DispositionFacility-extension').extension.where(url='http://nightingaleproject.github.io/fhirDeathRecord/StructureDefinition/shr-core-PostalAddress-extension').value.district"));
                dictionary.Add("dispositionPlaceState", GetFirstString("Bundle.entry.resource.where($this is Patient).extension.where(url='http://nightingaleproject.github.io/fhirDeathRecord/StructureDefinition/sdr-decedent-Disposition-extension').extension.where(url='http://nightingaleproject.github.io/fhirDeathRecord/StructureDefinition/sdr-decedent-DispositionFacility-extension').extension.where(url='http://nightingaleproject.github.io/fhirDeathRecord/StructureDefinition/shr-core-PostalAddress-extension').value.state"));
                dictionary.Add("dispositionPlaceZip", GetFirstString("Bundle.entry.resource.where($this is Patient).extension.where(url='http://nightingaleproject.github.io/fhirDeathRecord/StructureDefinition/sdr-decedent-Disposition-extension').extension.where(url='http://nightingaleproject.github.io/fhirDeathRecord/StructureDefinition/sdr-decedent-DispositionFacility-extension').extension.where(url='http://nightingaleproject.github.io/fhirDeathRecord/StructureDefinition/shr-core-PostalAddress-extension').value.postalCode"));
                dictionary.Add("dispositionPlaceCountry", GetFirstString("Bundle.entry.resource.where($this is Patient).extension.where(url='http://nightingaleproject.github.io/fhirDeathRecord/StructureDefinition/sdr-decedent-Disposition-extension').extension.where(url='http://nightingaleproject.github.io/fhirDeathRecord/StructureDefinition/sdr-decedent-DispositionFacility-extension').extension.where(url='http://nightingaleproject.github.io/fhirDeathRecord/StructureDefinition/shr-core-PostalAddress-extension').value.country"));
                dictionary.Add("dispositionPlaceInsideCityLimits", GetFirstString("Bundle.entry.resource.where($this is Patient).extension.where(url='http://nightingaleproject.github.io/fhirDeathRecord/StructureDefinition/sdr-decedent-Disposition-extension').extension.where(url='http://nightingaleproject.github.io/fhirDeathRecord/StructureDefinition/sdr-decedent-DispositionFacility-extension').extension.where(url='http://nightingaleproject.github.io/fhirDeathRecord/StructureDefinition/shr-core-PostalAddress-extension').value.extension.where(url='http://nightingaleproject.github.io/fhirDeathRecord/StructureDefinition/shr-core-InsideCityLimits-extension').value"));

                // Disposition Facility name
                dictionary.Add("funeralFacilityName", GetFirstString("Bundle.entry.resource.where($this is Patient).extension.where(url='http://nightingaleproject.github.io/fhirDeathRecord/StructureDefinition/sdr-decedent-Disposition-extension').extension.where(url='http://nightingaleproject.github.io/fhirDeathRecord/StructureDefinition/sdr-decedent-FuneralFacility-extension').extension.where(url='http://nightingaleproject.github.io/fhirDeathRecord/StructureDefinition/sdr-decedent-FacilityName-extension').value"));

                // Disposition Facility address
                dictionary.Add("funeralFacilityLine1", GetFirstString("Bundle.entry.resource.where($this is Patient).extension.where(url='http://nightingaleproject.github.io/fhirDeathRecord/StructureDefinition/sdr-decedent-Disposition-extension').extension.where(url='http://nightingaleproject.github.io/fhirDeathRecord/StructureDefinition/sdr-decedent-FuneralFacility-extension').extension.where(url='http://nightingaleproject.github.io/fhirDeathRecord/StructureDefinition/shr-core-PostalAddress-extension').value.line[0]"));
                dictionary.Add("funeralFacilityLine2", GetFirstString("Bundle.entry.resource.where($this is Patient).extension.where(url='http://nightingaleproject.github.io/fhirDeathRecord/StructureDefinition/sdr-decedent-Disposition-extension').extension.where(url='http://nightingaleproject.github.io/fhirDeathRecord/StructureDefinition/sdr-decedent-FuneralFacility-extension').extension.where(url='http://nightingaleproject.github.io/fhirDeathRecord/StructureDefinition/shr-core-PostalAddress-extension').value.line[1]"));
                dictionary.Add("funeralFacilityCity", GetFirstString("Bundle.entry.resource.where($this is Patient).extension.where(url='http://nightingaleproject.github.io/fhirDeathRecord/StructureDefinition/sdr-decedent-Disposition-extension').extension.where(url='http://nightingaleproject.github.io/fhirDeathRecord/StructureDefinition/sdr-decedent-FuneralFacility-extension').extension.where(url='http://nightingaleproject.github.io/fhirDeathRecord/StructureDefinition/shr-core-PostalAddress-extension').value.city"));
                dictionary.Add("funeralFacilityCounty", GetFirstString("Bundle.entry.resource.where($this is Patient).extension.where(url='http://nightingaleproject.github.io/fhirDeathRecord/StructureDefinition/sdr-decedent-Disposition-extension').extension.where(url='http://nightingaleproject.github.io/fhirDeathRecord/StructureDefinition/sdr-decedent-FuneralFacility-extension').extension.where(url='http://nightingaleproject.github.io/fhirDeathRecord/StructureDefinition/shr-core-PostalAddress-extension').value.district"));
                dictionary.Add("funeralFacilityState", GetFirstString("Bundle.entry.resource.where($this is Patient).extension.where(url='http://nightingaleproject.github.io/fhirDeathRecord/StructureDefinition/sdr-decedent-Disposition-extension').extension.where(url='http://nightingaleproject.github.io/fhirDeathRecord/StructureDefinition/sdr-decedent-FuneralFacility-extension').extension.where(url='http://nightingaleproject.github.io/fhirDeathRecord/StructureDefinition/shr-core-PostalAddress-extension').value.state"));
                dictionary.Add("funeralFacilityZip", GetFirstString("Bundle.entry.resource.where($this is Patient).extension.where(url='http://nightingaleproject.github.io/fhirDeathRecord/StructureDefinition/sdr-decedent-Disposition-extension').extension.where(url='http://nightingaleproject.github.io/fhirDeathRecord/StructureDefinition/sdr-decedent-FuneralFacility-extension').extension.where(url='http://nightingaleproject.github.io/fhirDeathRecord/StructureDefinition/shr-core-PostalAddress-extension').value.postalCode"));
                dictionary.Add("funeralFacilityCountry", GetFirstString("Bundle.entry.resource.where($this is Patient).extension.where(url='http://nightingaleproject.github.io/fhirDeathRecord/StructureDefinition/sdr-decedent-Disposition-extension').extension.where(url='http://nightingaleproject.github.io/fhirDeathRecord/StructureDefinition/sdr-decedent-FuneralFacility-extension').extension.where(url='http://nightingaleproject.github.io/fhirDeathRecord/StructureDefinition/shr-core-PostalAddress-extension').value.country"));
                dictionary.Add("funeralFacilityInsideCityLimits", GetFirstString("Bundle.entry.resource.where($this is Patient).extension.where(url='http://nightingaleproject.github.io/fhirDeathRecord/StructureDefinition/sdr-decedent-Disposition-extension').extension.where(url='http://nightingaleproject.github.io/fhirDeathRecord/StructureDefinition/sdr-decedent-FuneralFacility-extension').extension.where(url='http://nightingaleproject.github.io/fhirDeathRecord/StructureDefinition/shr-core-PostalAddress-extension').value.extension.where(url='http://nightingaleproject.github.io/fhirDeathRecord/StructureDefinition/shr-core-InsideCityLimits-extension').value"));

                return dictionary;
            }
            set
            {
                // Disposition extension
                Extension dispositionExt = new Extension();
                dispositionExt.Url = "http://nightingaleproject.github.io/fhirDeathRecord/StructureDefinition/sdr-decedent-Disposition-extension";

                // Disposition Type extension - The method of disposition of the decedent’s remains.
                Extension dispositionTypeExt = new Extension();
                dispositionTypeExt.Url = "http://nightingaleproject.github.io/fhirDeathRecord/StructureDefinition/sdr-decedent-DispositionType-extension";
                CodeableConcept codeableConcept = new CodeableConcept();
                Coding coding = new Coding();
                coding.Code = GetValue(value, "dispositionTypeCode");
                coding.System = GetValue(value, "dispositionTypeSystem");
                coding.Display = GetValue(value, "dispositionTypeDisplay");
                codeableConcept.Coding.Add(coding);
                dispositionTypeExt.Value = codeableConcept;

                // Disposition Place extension - The place of disposition of the decedent’s remains.
                Extension dispositionPlaceExt = new Extension();
                dispositionPlaceExt.Url = "http://nightingaleproject.github.io/fhirDeathRecord/StructureDefinition/sdr-decedent-DispositionFacility-extension";

                // Disposition Place name extension
                Extension dispositionPlaceNameExt = new Extension();
                dispositionPlaceNameExt.Url = "http://nightingaleproject.github.io/fhirDeathRecord/StructureDefinition/sdr-decedent-FacilityName-extension";
                dispositionPlaceNameExt.Value = new FhirString(GetValue(value, "dispositionPlaceName"));
                dispositionPlaceExt.Extension.Add(dispositionPlaceNameExt);

                // Disposition Place address extension
                Extension dispositionPlaceAddressExt = new Extension();
                dispositionPlaceAddressExt.Url = "http://nightingaleproject.github.io/fhirDeathRecord/StructureDefinition/shr-core-PostalAddress-extension";
                Address dispositionPlaceAddress = new Address();
                string[] lines = {GetValue(value, "dispositionPlaceLine1"), GetValue(value, "dispositionPlaceLine2")};
                dispositionPlaceAddress.Line = lines.ToArray();
                dispositionPlaceAddress.City = GetValue(value, "dispositionPlaceCity");
                dispositionPlaceAddress.District = GetValue(value, "dispositionPlaceCounty");
                dispositionPlaceAddress.State = GetValue(value, "dispositionPlaceState");
                dispositionPlaceAddress.PostalCode = GetValue(value, "dispositionPlaceZip");
                dispositionPlaceAddress.Country = GetValue(value, "dispositionPlaceCountry");
                dispositionPlaceAddress.Type = Hl7.Fhir.Model.Address.AddressType.Postal;
                if (value.ContainsKey("dispositionPlaceInsideCityLimits") && GetValue(value, "dispositionPlaceInsideCityLimits") != null)
                {
                    Extension insideCityLimits = new Extension();
                    insideCityLimits.Url = "http://nightingaleproject.github.io/fhirDeathRecord/StructureDefinition/shr-core-InsideCityLimits-extension";
                    insideCityLimits.Value = new FhirBoolean(GetValue(value, "dispositionPlaceInsideCityLimits") == "true" || GetValue(value, "dispositionPlaceInsideCityLimits") == "True");
                    dispositionPlaceAddress.Extension.Add(insideCityLimits);
                }
                dispositionPlaceAddressExt.Value = dispositionPlaceAddress;
                dispositionPlaceExt.Extension.Add(dispositionPlaceAddressExt);

                // Funeral Facility extension - Name and address of the funeral facility.
                Extension funeralFacilityExt = new Extension();
                funeralFacilityExt.Url = "http://nightingaleproject.github.io/fhirDeathRecord/StructureDefinition/sdr-decedent-FuneralFacility-extension";

                // Disposition Facility name extension
                Extension funeralFacilityNameExt = new Extension();
                funeralFacilityNameExt.Url = "http://nightingaleproject.github.io/fhirDeathRecord/StructureDefinition/sdr-decedent-FacilityName-extension";
                funeralFacilityNameExt.Value = new FhirString(GetValue(value, "funeralFacilityName"));
                funeralFacilityExt.Extension.Add(funeralFacilityNameExt);

                // Disposition Facility address extension
                Extension funeralFacilityAddressExt = new Extension();
                funeralFacilityAddressExt.Url = "http://nightingaleproject.github.io/fhirDeathRecord/StructureDefinition/shr-core-PostalAddress-extension";
                Address funeralFacilityAddress = new Address();
                string[] fflines = {GetValue(value, "funeralFacilityLine1"), GetValue(value, "funeralFacilityLine2")};
                funeralFacilityAddress.Line = fflines.ToArray();
                funeralFacilityAddress.City = GetValue(value, "funeralFacilityCity");
                funeralFacilityAddress.District = GetValue(value, "funeralFacilityCounty");
                funeralFacilityAddress.State = GetValue(value, "funeralFacilityState");
                funeralFacilityAddress.PostalCode = GetValue(value, "funeralFacilityZip");
                funeralFacilityAddress.Country = GetValue(value, "funeralFacilityCountry");
                funeralFacilityAddress.Type = Hl7.Fhir.Model.Address.AddressType.Postal;
                if (value.ContainsKey("funeralFacilityInsideCityLimits") && GetValue(value, "funeralFacilityInsideCityLimits") != null)
                {
                    Extension insideCityLimits = new Extension();
                    insideCityLimits.Url = "http://nightingaleproject.github.io/fhirDeathRecord/StructureDefinition/shr-core-InsideCityLimits-extension";
                    insideCityLimits.Value = new FhirBoolean(GetValue(value, "funeralFacilityInsideCityLimits") == "true" || GetValue(value, "funeralFacilityInsideCityLimits") == "True");
                    funeralFacilityAddress.Extension.Add(insideCityLimits);
                }
                funeralFacilityAddressExt.Value = funeralFacilityAddress;
                funeralFacilityExt.Extension.Add(funeralFacilityAddressExt);

                dispositionExt.Extension.Add(dispositionTypeExt);
                dispositionExt.Extension.Add(dispositionPlaceExt);
                dispositionExt.Extension.Add(funeralFacilityExt);
                Patient.Extension.Add(dispositionExt);
            }
        }

        /// <summary>Decedent’s level of education. Corresponds to item 51 of the U.S. Standard Certificate of Death.</summary>
        /// <value>Decedent’s level of education. A Dictionary representing a code, containing the following key/value pairs:
        /// <para>"code" - the code describing this finding</para>
        /// <para>"system" - the system the given code belongs to</para>
        /// <para>"display" - the human readable display text that corresponds to the given code</para>
        /// </value>
        /// <example>
        /// <para>// Setter:</para>
        /// <para>Dictionary&lt;string, string&gt; code = new Dictionary&lt;string, string&gt;();</para>
        /// <para>code.Add("code", "PHC1453");</para>
        /// <para>code.Add("system", "http://github.com/nightingaleproject/fhirDeathRecord/sdr/decedent/cs/EducationCS	");</para>
        /// <para>code.Add("display", "Bachelor's Degree");</para>
        /// <para>ExampleDeathRecord.MaritalStatus = code;</para>
        /// <para>// Getter:</para>
        /// <para>Console.WriteLine($"Degree: {ExampleDeathRecord.Education["display"]}");</para>
        /// </example>
        public Dictionary<string, string> Education
        {
            get
            {
                string code = GetFirstString("Bundle.entry.resource.where($this is Patient).extension.where(url='http://nightingaleproject.github.io/fhirDeathRecord/StructureDefinition/sdr-decedent-Education-extension').value.coding.code");
                string system = GetFirstString("Bundle.entry.resource.where($this is Patient).extension.where(url='http://nightingaleproject.github.io/fhirDeathRecord/StructureDefinition/sdr-decedent-Education-extension').value.coding.system");
                string display = GetFirstString("Bundle.entry.resource.where($this is Patient).extension.where(url='http://nightingaleproject.github.io/fhirDeathRecord/StructureDefinition/sdr-decedent-Education-extension').value.coding.display");
                Dictionary<string, string> education = new Dictionary<string, string>();
                education.Add("code", code);
                education.Add("system", system);
                education.Add("display", display);
                return education;
            }
            set
            {
                Extension education = new Extension();
                education.Url = "http://nightingaleproject.github.io/fhirDeathRecord/StructureDefinition/sdr-decedent-Education-extension";
                education.Value = DictToCodeableConcept(value);
                Patient.Extension.Add(education);
            }
        }

        /// <summary>The decedent’s age in years at last birthday. Corresponds to item 4a of the U.S. Standard Certificate of Death.</summary>
        /// <value>The decedent’s age in years at last birthday.</value>
        /// <example>
        /// <para>// Setter:</para>
        /// <para>ExampleDeathRecord.Age = "100";</para>
        /// <para>// Getter:</para>
        /// <para>Console.WriteLine($"Age in years at last birthday.: {ExampleDeathRecord.Age}");</para>
        /// </example>
        public string Age
        {
            get
            {
                return Convert.ToString(Int32.Parse(GetFirstString("Bundle.entry.resource.where($this is Patient).extension.where(url='http://nightingaleproject.github.io/fhirDeathRecord/StructureDefinition/sdr-decedent-Age-extension').value")));
            }
            set
            {
                Extension age = new Extension();
                age.Url = "http://nightingaleproject.github.io/fhirDeathRecord/StructureDefinition/sdr-decedent-Age-extension";
                age.Value = new FhirDecimal(Int32.Parse(value));
                Patient.Extension.Add(age);
            }
        }

        /// <summary>Whether the decedent ever served in the US armed forces. Corresponds to item 8 of the U.S. Standard Certificate of Death.</summary>
        /// <value>Whether the decedent ever served in the US armed forces.</value>
        /// <example>
        /// <para>// Setter:</para>
        /// <para>ExampleDeathRecord.ServedInArmedForces = False;</para>
        /// <para>// Getter:</para>
        /// <para>Console.WriteLine($"Served In Armed Forces?: {ExampleDeathRecord.ServedInArmedForces}");</para>
        /// </example>
        public bool ServedInArmedForces
        {
            get
            {
                return GetFirstString("Bundle.entry.resource.where($this is Patient).extension.where(url='http://nightingaleproject.github.io/fhirDeathRecord/StructureDefinition/sdr-decedent-ServedInArmedForces-extension').value") == "True";
            }
            set
            {
                Extension served = new Extension();
                served.Url = "http://nightingaleproject.github.io/fhirDeathRecord/StructureDefinition/sdr-decedent-ServedInArmedForces-extension";
                served.Value = new FhirBoolean(value);
                Patient.Extension.Add(served);
            }
        }

        /// <summary>Decedent’s usual occupation. Corresponds to items 54 and 55 of the U.S. Standard Certificate of Death.</summary>
        /// <value>Decedent’s usual occupation. A Dictionary representing a place of birth address, containing the following key/value pairs:
        /// <para>"jobDescription" - Type of work done during most of decedent’s working life. Corresponds to item 54 of the U.S. Standard Certificate of Death.</para>
        /// <para>"industryDescription" - Kind of industry or business in which the decedent worked. Corresponds to item 55 of the U.S. Standard Certificate of Death.</para>
        /// </value>
        /// <example>
        /// <para>// Setter:</para>
        /// <para>Dictionary&lt;string, string&gt; occupation = new Dictionary&lt;string, string&gt;();</para>
        /// <para>occupation.Add("jobDescription", "9 Example Street");</para>
        /// <para>occupation.Add("industryDescription", "Line 2");</para>
        /// <para>SetterDeathRecord.Occupation = occupation;</para>
        /// <para>// Getter:</para>
        /// <para>Console.WriteLine($"Job Description: {ExampleDeathRecord.Occupation["jobDescription"]}");</para>
        /// </example>
        public Dictionary<string, string> Occupation
        {
            get
            {
                Dictionary<string, string> dictionary = new Dictionary<string, string>();
                dictionary.Add("jobDescription", GetFirstString("Bundle.entry.resource.where($this is Patient).extension.where(url='http://nightingaleproject.github.io/fhirDeathRecord/StructureDefinition/sdr-decedent-Occupation-extension').extension.where(url='http://nightingaleproject.github.io/fhirDeathRecord/StructureDefinition/sdr-decedent-Job-extension').value"));
                dictionary.Add("industryDescription", GetFirstString("Bundle.entry.resource.where($this is Patient).extension.where(url='http://nightingaleproject.github.io/fhirDeathRecord/StructureDefinition/sdr-decedent-Occupation-extension').extension.where(url='http://nightingaleproject.github.io/fhirDeathRecord/StructureDefinition/sdr-decedent-Industry-extension').value"));
                return dictionary;
            }
            set
            {
                // Occupation extension
                Extension occupation = new Extension();
                occupation.Url = "http://nightingaleproject.github.io/fhirDeathRecord/StructureDefinition/sdr-decedent-Occupation-extension";

                // Job extension
                Extension job = new Extension();
                job.Url = "http://nightingaleproject.github.io/fhirDeathRecord/StructureDefinition/sdr-decedent-Job-extension";
                job.Value = new FhirString(GetValue(value, "jobDescription"));

                // Industry extension
                Extension industry = new Extension();
                industry.Url = "http://nightingaleproject.github.io/fhirDeathRecord/StructureDefinition/sdr-decedent-Industry-extension";
                industry.Value = new FhirString(GetValue(value, "industryDescription"));

                occupation.Extension.Add(job);
                occupation.Extension.Add(industry);
                Patient.Extension.Add(occupation);
            }
        }


        /////////////////////////////////////////////////////////////////////////////////
        //
        // Class Properties related to the Certifier (Practitioner).
        //
        /////////////////////////////////////////////////////////////////////////////////

        /// <summary>Given name(s) of certifier.</summary>
        /// <value>the certifier's name (first, middle, etc.)</value>
        /// <example>
        /// <para>// Setter:</para>
        /// <para>string[] names = {"Doctor", "Middle"};</para>
        /// <para>ExampleDeathRecord.CertifierGivenNames = names;</para>
        /// <para>// Getter:</para>
        /// <para>Console.WriteLine($"Certifier Given Name(s): {string.Join(", ", ExampleDeathRecord.CertifierGivenNames)}");</para>
        /// </example>
        public string[] CertifierGivenNames
        {
            get
            {
                return GetAllString("Bundle.entry.resource.where($this is Practitioner).name.given");
            }
            set
            {
                HumanName name = Practitioner.Name.FirstOrDefault(); // Check if there is already a HumanName on the Decedent.
                if (name != null)
                {
                    name.Given = value;
                }
                else
                {
                    name = new HumanName();
                    name.Use = HumanName.NameUse.Official;
                    name.Given = value;
                    Practitioner.Name.Add(name);
                }
            }
        }

        /// <summary>Family name of certifier.</summary>
        /// <value>the certifier's family name (i.e. last name)</value>
        /// <example>
        /// <para>// Setter:</para>
        /// <para>ExampleDeathRecord.CertifierFamilyName = "Last";</para>
        /// <para>// Getter:</para>
        /// <para>Console.WriteLine($"Certifier's Last Name: {string.Join(", ", ExampleDeathRecord.CertifierFamilyName)}");</para>
        /// </example>
        public string CertifierFamilyName
        {
            get
            {
                return GetFirstString("Bundle.entry.resource.where($this is Practitioner).name[0].family");
            }
            set
            {
                HumanName name = Practitioner.Name.FirstOrDefault(); // Check if there is already a HumanName on the Certifier.
                if (name != null)
                {
                    string[] last = {value};
                    name.Given = last;
                }
                else
                {
                    name = new HumanName();
                    name.Use = HumanName.NameUse.Official;
                    string[] last = {value};
                    name.Given = last;
                    Practitioner.Name.Add(name);
                }
            }
        }

        /// <summary>Address of certifier.</summary>
        /// <value>the certifier's address</value>
        /// <example>
        /// <para>// Setter:</para>
        /// <para>Dictionary<string, string> address = new Dictionary<string, string>();</para>
        /// <para>address.Add("street", "123 Test Street");</para>
        /// <para>address.Add("city", "Boston");</para>
        /// <para>address.Add("state", "Massachusetts");</para>
        /// <para>address.Add("zip", "12345");</para>
        /// <para>ExampleDeathRecord.CertifierAddress = address;</para>
        /// <para>// Getter:</para>
        /// <para>foreach(var pair in ExampleDeathRecord.CertifierAddress)</para>
        /// <para>{</para>
        /// <para>      Console.WriteLine($"\tCertifierAddress key: {pair.Key}: value: {pair.Value}");</para>
        /// <para>};</para>
        /// </example>
        public Dictionary<string, string> CertifierAddress
        {
            get
            {
                string street = GetFirstString("Bundle.entry.resource.where($this is Practitioner).address.line[0]");
                string city = GetFirstString("Bundle.entry.resource.where($this is Practitioner).address.city");
                string state = GetFirstString("Bundle.entry.resource.where($this is Practitioner).address.state");
                string zip = GetFirstString("Bundle.entry.resource.where($this is Practitioner).address.postalCode");
                Dictionary<string, string> dictionary = new Dictionary<string, string>();
                dictionary.Add("street", street);
                dictionary.Add("city", city);
                dictionary.Add("state", state);
                dictionary.Add("zip", zip);
                return dictionary;
            }
            set
            {
                Address address = new Address();
                address.LineElement.Add(new FhirString(value["street"]));
                address.City = value["city"];
                address.State = value["state"];
                address.PostalCodeElement = new FhirString(value["zip"]);
                Practitioner.Address = new List<Hl7.Fhir.Model.Address>();
                Practitioner.Address.Add(address);
            }
        }

        /// <summary>Decedent's Birth Sex.</summary>
        /// <value>the decedent's birth sex</value>
        /// <example>
        /// <para>// Setter:</para>
        /// <para>Dictionary<string, string> type = new Dictionary<string, string>();</para>
        /// <para>code.Add("code", "434651000124107");</para>
        /// <para>code.Add("display", "Physician (Pronouncer and Certifier)");</para>
        /// <para>ExampleDeathRecord.BirthSex = type;</para>
        /// <para>// Getter:</para>
        /// <para>foreach(var pair in ExampleDeathRecord.CertifierType)</para>
        /// <para>{</para>
        /// <para>      Console.WriteLine($"\tAddress key: {pair.Key}: value: {pair.Value}");</para>
        /// <para>};</para>
        /// </example>
        /// </example>
        public Dictionary<string, string> CertifierType
        {
            get
            {
                string display = GetFirstString("Bundle.entry.resource.where($this is Practitioner).extension.where(url = 'http://nightingaleproject.github.io/fhirDeathRecord/StructureDefinition/sdr-deathRecord-CertifierType-extension').value.coding.display");
                string code = GetFirstString("Bundle.entry.resource.where($this is Practitioner).extension.where(url = 'http://nightingaleproject.github.io/fhirDeathRecord/StructureDefinition/sdr-deathRecord-CertifierType-extension').value.coding.code");
                Dictionary<string, string> dictionary = new Dictionary<string, string>();
                dictionary.Add("display", display);
                dictionary.Add("code", code);
                return dictionary;
            }
            set
            {
                Extension type = new Extension();
                type.Url = "http://nightingaleproject.github.io/fhirDeathRecord/StructureDefinition/sdr-deathRecord-CertifierType-extension";
                type.Value = DictToCodeableConcept(value);
                Practitioner.Extension.Add(type);
            }
        }


        /////////////////////////////////////////////////////////////////////////////////
        //
        // Class Properties related to the Cause of Death (Conditions).
        //
        /////////////////////////////////////////////////////////////////////////////////

        /// <summary>Conditions that resulted in the underlying cause of death. Corresponds to part 1 of item 32 of the U.S.
        /// Standard Certificate of Death.</summary>
        /// <value>Conditions that resulted in the underlying cause of death. An array of tuples (in the order they would
        /// appear on a death certificate, from top to bottom), each containing the cause of death literal (Tuple "Item1") the
        /// approximate onset to death (Tuple "Item2"), and an (optional) Dictionary representing a code, containing the following key/value pairs:
        /// <para>"code" - the code describing this finding</para>
        /// <para>"system" - the system the given code belongs to</para>
        /// <para>"display" - the human readable display text that corresponds to the given code</para>
        /// </value>
        /// <example>
        /// <para>// Setter:</para>
        /// <para>Tuple&lt;string, string, Dictionary&lt;string, string&gt;&gt;[] causes =</para>
        /// <para>{</para>
        /// <para>    Tuple.Create("Example Immediate COD", "minutes", new Dictionary<string, string>(){ {"code", "1234"}, {"system", "example"} }),</para>
        /// <para>    Tuple.Create("Example Underlying COD 1", "2 hours", new Dictionary<string, string>()),</para>
        /// <para>    Tuple.Create("Example Underlying COD 2", "6 months", new Dictionary<string, string>()),</para>
        /// <para>    Tuple.Create("Example Underlying COD 3", "15 years", new Dictionary<string, string>())</para>
        /// <para>};</para>
        /// <para>ExampleDeathRecord.CausesOfDeath = causes;</para>
        /// <para>// Getter:</para>
        /// <para>Tuple&lt;string, string&gt;[] causes = ExampleDeathRecord.CausesOfDeath;</para>
        /// <para>foreach (var cause in causes)</para>
        /// <para>{</para>
        /// <para>    Console.WriteLine($"Cause: {cause.Item1}, Onset: {cause.Item2}, Code: {cause.Item3}");</para>
        /// <para>}</para>
        /// </example>
        public Tuple<string, string, Dictionary<string, string>>[] CausesOfDeath
        {
            /// <returns>an array of tuples each containing the cause of death literal and the approximate interval onset to death.</returns>
            get
            {
                List<Tuple<string, string, Dictionary<string, string>>> results = new List<Tuple<string, string, Dictionary<string, string>>>();
                Regex htmlRegex = new Regex("<.*?>");

                // Grab the cause of death conditions on the record
                var causes = Bundle.Entry.Where( entry => entry.Resource.ResourceType == ResourceType.Condition && ((Condition)entry.Resource).Onset != null).ToList();
                foreach (var cause in causes)
                {
                    // Grab literal and onset
                    string literal = htmlRegex.Replace(Convert.ToString(((Condition)cause.Resource).Text.Div), "");
                    string onset = Convert.ToString(((Condition)cause.Resource).Onset);

                    // Grab code (if it is there)
                    CodeableConcept codeableConcept = ((Condition)cause.Resource).Code;
                    Dictionary<string, string> code = new Dictionary<string, string>();
                    if (codeableConcept != null)
                    {
                        Coding coding = codeableConcept.Coding.First();
                        if (coding != null)
                        {
                            code.Add("code", codeableConcept.Coding.First().Code);
                            code.Add("system", codeableConcept.Coding.First().System);
                            code.Add("display", codeableConcept.Coding.First().Display);
                        }
                    }
                    results.Add(Tuple.Create(literal, onset, code));
                }

                return results.ToArray();
            }
            set
            {
                // Remove all existing Causes
                RemoveCauseConditions();

                // Add new Conditions for causes
                foreach (Tuple<string, string, Dictionary<string, string>> cause in value)
                {
                    // Create a new Condition and populate it with the given details
                    Condition condition = new Condition();
                    condition.Id = "urn:uuid:" + Guid.NewGuid().ToString();
                    condition.Subject = new ResourceReference(Patient.Id);
                    condition.Meta = new Meta();
                    string[] condition_profile = {"http://nightingaleproject.github.io/fhirDeathRecord/StructureDefinition/sdr-causeOfDeath-CauseOfDeathCondition"};
                    condition.Meta.Profile = condition_profile;
                    condition.ClinicalStatus = Condition.ConditionClinicalStatusCodes.Active;
                    Narrative narrative = new Narrative();
                    narrative.Div = $"<div xmlns='http://www.w3.org/1999/xhtml'>{cause.Item1}</div>";
                    narrative.Status = Narrative.NarrativeStatus.Additional;
                    condition.Text = narrative;
                    condition.Onset = new FhirString(cause.Item2);
                    condition.Code = DictToCodeableConcept(cause.Item3); // Optional, literal might not be coded yet.

                    // Add Condition to Composition and Bundle
                    AddReferenceToComposition(condition.Id);
                    Bundle.AddResourceEntry(condition, condition.Id);
                }
            }
        }

        /// <summary>A significant condition that contributed to death but did not result in the underlying cause
        /// captured by a CauseOfDeathCondition. Corresponds to part 2 of item 32 of the U.S. Standard Certificate of Death.</summary>
        /// <value>A significant condition that contributed to death but did not result in the underlying cause
        /// captured by a CauseOfDeathCondition.</value>
        /// <example>
        /// <para>// Setter:</para>
        /// <para>ExampleDeathRecord.ContributingConditions = "Example Contributing Condition";</para>
        /// <para>// Getter:</para>
        /// <para>Console.WriteLine($"Cause: {ExampleDeathRecord.ContributingConditions}");</para>
        /// </example>
        public string ContributingConditions
        {
            get
            {
                string cc = GetFirstString("Bundle.entry.resource.where($this is Condition).where(onset.empty()).text.div");
                if (cc != null)
                {
                    Regex htmlRegex = new Regex("<.*?>");
                    return htmlRegex.Replace(cc, "");
                }
                else
                {
                    return null;
                }
            }
            set
            {
                // Create a new Condition and populate it with the given details
                Condition condition = new Condition();
                condition.Id = "urn:uuid:" + Guid.NewGuid().ToString();
                condition.Subject = new ResourceReference(Patient.Id);
                condition.Meta = new Meta();
                string[] condition_profile = {"http://nightingaleproject.github.io/fhirDeathRecord/StructureDefinition/sdr-causeOfDeath-ContributedToDeathCondition"};
                condition.Meta.Profile = condition_profile;
                condition.ClinicalStatus = Condition.ConditionClinicalStatusCodes.Active;
                Narrative narrative = new Narrative();
                narrative.Div = $"<div xmlns='http://www.w3.org/1999/xhtml'>{value}</div>";
                narrative.Status = Narrative.NarrativeStatus.Additional;
                condition.Text = narrative;

                // Add Condition to Composition and Bundle
                AddReferenceToComposition(condition.Id);
                Bundle.AddResourceEntry(condition, condition.Id);
            }
        }


        /////////////////////////////////////////////////////////////////////////////////
        //
        // Class Properties related to other record information (Observations).
        //
        /////////////////////////////////////////////////////////////////////////////////

        /// <summary>Whether an autopsy was performed (true) or not (false). Corresponds to item 33 of the U.S. Standard
        /// Certificate of Death.</summary>
        /// <value>Whether an autopsy was performed (true) or not (false)</value>
        /// <example>
        /// <para>// Setter:</para>
        /// <para>ExampleDeathRecord.AutopsyPerformed = true;</para>
        /// <para>// Getter:</para>
        /// <para>Console.WriteLine($"Was autopsy was performed?: {ExampleDeathRecord.AutopsyPerformed}");</para>
        /// </example>
        public bool AutopsyPerformed
        {
            get
            {
                return GetFirstString("Bundle.entry.resource.where($this is Observation).where(code.coding.code='85699-7').value") == "True";
            }
            set
            {
                Observation observation = AddObservation("http://nightingaleproject.github.io/fhirDeathRecord/StructureDefinition/sdr-causeOfDeath-AutopsyPerformed",
                                                         "85699-7",
                                                         "http://loinc.org",
                                                         "Autopsy was performed");
                observation.Value = new FhirBoolean(value);
            }
        }

        /// <summary>Were autopsy findings available to complete the cause of death? Corresponds to item 34 of the U.S.
        /// Standard Certificate of Death.</summary>
        /// <value>Were autopsy findings available to complete the cause of death?</value>
        /// <example>
        /// <para>// Setter:</para>
        /// <para>ExampleDeathRecord.AutopsyResultsAvailable = true;</para>
        /// <para>// Getter:</para>
        /// <para>Console.WriteLine($"Were autopsy findings available to complete the cause of death?: {ExampleDeathRecord.AutopsyResultsAvailable}");</para>
        /// </example>
        public bool AutopsyResultsAvailable
        {
            get
            {
                return GetFirstString("Bundle.entry.resource.where($this is Observation).where(code.coding.code='69436-4').value") == "True";
            }
            set
            {
                Observation observation = AddObservation("http://nightingaleproject.github.io/fhirDeathRecord/StructureDefinition/sdr-causeOfDeath-AutopsyResultsAvailable",
                                                         "69436-4",
                                                         "http://loinc.org",
                                                         "Autopsy results available");
                observation.Value = new FhirBoolean(value);
            }
        }

        /// <summary>The manner of the decendents demise. Corresponds to item 37 of the U.S. Standard Certificate of Death.</summary>
        /// <value>The manner of the decendents demise. A Dictionary representing a code, containing the following key/value pairs:
        /// <para>"code" - the code describing this finding</para>
        /// <para>"system" - the system the given code belongs to</para>
        /// <para>"display" - the human readable display text that corresponds to the given code</para>
        /// </value>
        /// <example>
        /// <para>// Setter:</para>
        /// <para>Dictionary&lt;string, string&gt; code = new Dictionary&lt;string, string&gt;();</para>
        /// <para>code.Add("code", "7878000");</para>
        /// <para>code.Add("system", "http://github.com/nightingaleproject/fhirDeathRecord/sdr/causeOfDeath/vs/MannerOfDeathVS");</para>
        /// <para>code.Add("display", "Accident");</para>
        /// <para>ExampleDeathRecord.MannerOfDeath = code;</para>
        /// <para>// Getter:</para>
        /// <para>Console.WriteLine($"Manner of the decendents demise: {ExampleDeathRecord.MannerOfDeath["display"]}");</para>
        /// </example>
        public Dictionary<string, string> MannerOfDeath
        {
            /// <returns>a tuple containing a code, code system, and display</returns>
            get
            {
                string code = GetFirstString("Bundle.entry.resource.where($this is Observation).where(code.coding.code='69449-7').value.coding.code");
                string system = GetFirstString("Bundle.entry.resource.where($this is Observation).where(code.coding.code='69449-7').value.coding.system");
                string display = GetFirstString("Bundle.entry.resource.where($this is Observation).where(code.coding.code='69449-7').value.coding.display");
                Dictionary<string, string> dictionary = new Dictionary<string, string>();
                dictionary.Add("code", code);
                dictionary.Add("system", system);
                dictionary.Add("display", display);
                return dictionary;
            }
            set
            {
                Observation observation = AddObservation("http://nightingaleproject.github.io/fhirDeathRecord/StructureDefinition/sdr-causeOfDeath-MannerOfDeath",
                                                         "69449-7",
                                                         "http://loinc.org",
                                                         "Manner of death");
                observation.Value = DictToCodeableConcept(value);
            }
        }

        /// <summary>Did tobacco use contribute to death. Corresponds to item 35 of the U.S. Standard Certificate of Death.</summary>
        /// <value>Did tobacco use contribute to death. A Dictionary representing a code, containing the following key/value pairs:
        /// <para>"code" - the code describing this finding</para>
        /// <para>"system" - the system the given code belongs to</para>
        /// <para>"display" - the human readable display text that corresponds to the given code</para>
        /// </value>
        /// <example>
        /// <para>// Setter:</para>
        /// <para>Dictionary&lt;string, string&gt; code = new Dictionary&lt;string, string&gt;();</para>
        /// <para>code.Add("code", "373066001");</para>
        /// <para>code.Add("system", "http://github.com/nightingaleproject/fhirDeathRecord/sdr/causeOfDeath/vs/ContributoryTobaccoUseVS");</para>
        /// <para>code.Add("display", "Yes");</para>
        /// <para>ExampleDeathRecord.TobaccoUseContributedToDeath = code;</para>
        /// <para>// Getter:</para>
        /// <para>Console.WriteLine($"Did tobacco use contribute to death: {ExampleDeathRecord.TobaccoUseContributedToDeath["display"]}");</para>
        /// </example>
        public Dictionary<string, string> TobaccoUseContributedToDeath
        {
            /// <returns>a tuple containing a code, code system, and display</returns>
            get
            {
                string code = GetFirstString("Bundle.entry.resource.where($this is Observation).where(code.coding.code='69443-0').value.coding.code");
                string system = GetFirstString("Bundle.entry.resource.where($this is Observation).where(code.coding.code='69443-0').value.coding.system");
                string display = GetFirstString("Bundle.entry.resource.where($this is Observation).where(code.coding.code='69443-0').value.coding.display");
                Dictionary<string, string> dictionary = new Dictionary<string, string>();
                dictionary.Add("code", code);
                dictionary.Add("system", system);
                dictionary.Add("display", display);
                return dictionary;
            }
            set
            {
                Observation observation = AddObservation("http://nightingaleproject.github.io/fhirDeathRecord/StructureDefinition/sdr-causeOfDeath-TobaccoUseContributedToDeath",
                                                         "69443-0",
                                                         "http://loinc.org",
                                                         "Did tobacco use contribute to death");
                observation.Value = DictToCodeableConcept(value);
            }
        }

        /// <summary>Actual or presumed date of death. Corresponds to item 29 of the U.S. Standard Certificate of Death.</summary>
        /// <value>Actual or presumed date of death</value>
        /// <example>
        /// <para>// Setter:</para>
        /// <para>ExampleDeathRecord.ActualOrPresumedDateOfDeath = "2018-04-24T00:00:00+00:00";</para>
        /// <para>// Getter:</para>
        /// <para>Console.WriteLine($"Actual or presumed date of death: {ExampleDeathRecord.ActualOrPresumedDateOfDeath}");</para>
        /// </example>
        public string ActualOrPresumedDateOfDeath
        {
            get
            {
                return GetFirstString("Bundle.entry.resource.where($this is Observation).where(code.coding.code='81956-5').value");
            }
            set
            {
                Observation observation = AddObservation("http://nightingaleproject.github.io/fhirDeathRecord/StructureDefinition/sdr-causeOfDeath-ActualOrPresumedDateOfDeath",
                                                         "81956-5",
                                                         "http://loinc.org",
                                                         "Date and time of death");
                observation.Value = new FhirDateTime(value);
            }
        }

        /// <summary>Date pronounced dead. Corresponds to items 24 and 25 of the U.S. Standard Certificate of Death.</summary>
        /// <value>Date pronounced dead</value>
        /// <example>
        /// <para>// Setter:</para>
        /// <para>ExampleDeathRecord.DatePronouncedDead = "2018-04-24T00:00:00+00:00";</para>
        /// <para>// Getter:</para>
        /// <para>Console.WriteLine($"Date pronounced dead: {ExampleDeathRecord.DatePronouncedDead}");</para>
        /// </example>
        public string DatePronouncedDead
        {
            get
            {
                return GetFirstString("Bundle.entry.resource.where($this is Observation).where(code.coding.code='80616-6').value");
            }
            set
            {
                Observation observation = AddObservation("http://nightingaleproject.github.io/fhirDeathRecord/StructureDefinition/sdr-causeOfDeath-DatePronouncedDead",
                                                         "80616-6",
                                                         "http://loinc.org",
                                                         "Date and time pronounced dead");
                observation.Value = new FhirDateTime(value);
            }
        }

        /// <summary>Did death result from injury at work? Corresponds to item 41 of the U.S. Standard Certificate of Death.</summary>
        /// <value>Did death result from injury at work?</value>
        /// <example>
        /// <para>// Setter:</para>
        /// <para>ExampleDeathRecord.DeathFromWorkInjury = true;</para>
        /// <para>// Getter:</para>
        /// <para>Console.WriteLine($"Did death result from injury at work?: {ExampleDeathRecord.DeathFromWorkInjury}");</para>
        /// </example>
        public bool DeathFromWorkInjury
        {
            get
            {
                return GetFirstString("Bundle.entry.resource.where($this is Observation).where(code.coding.code='69444-8').value") == "True";
            }
            set
            {
                Observation observation = AddObservation("http://nightingaleproject.github.io/fhirDeathRecord/StructureDefinition/sdr-causeOfDeath-DeathFromWorkInjury",
                                                         "69444-8",
                                                         "http://loinc.org",
                                                         "Did death result from injury at work");
                observation.Value = new FhirBoolean(value);
            }
        }

        /// <summary>Injury leading to death associated with transportation event. Corresponds to item 44 of the U.S. Standard Certificate of Death.</summary>
        /// <value>Injury leading to death associated with transportation event. A Dictionary representing a code, containing the following key/value pairs:
        /// <para>"code" - the code describing this finding</para>
        /// <para>"system" - the system the given code belongs to</para>
        /// <para>"display" - the human readable display text that corresponds to the given code</para>
        /// </value>
        /// <example>
        /// <para>// Setter:</para>
        /// <para>Dictionary&lt;string, string&gt; code = new Dictionary&lt;string, string&gt;();</para>
        /// <para>code.Add("code", "236320001");</para>
        /// <para>code.Add("system", "http://github.com/nightingaleproject/fhirDeathRecord/sdr/causeOfDeath/vs/TransportRelationshipsVS");</para>
        /// <para>code.Add("display", "Vehicle driver");</para>
        /// <para>ExampleDeathRecord.DeathFromTransportInjury = code;</para>
        /// <para>// Getter:</para>
        /// <para>Console.WriteLine($"Injury leading to death associated with transportation event: {ExampleDeathRecord.DeathFromTransportInjury["display"]}");</para>
        /// </example>
        public Dictionary<string, string> DeathFromTransportInjury
        {
            get
            {
                string code = GetFirstString("Bundle.entry.resource.where($this is Observation).where(code.coding.code='69448-9').value.coding.code");
                string system = GetFirstString("Bundle.entry.resource.where($this is Observation).where(code.coding.code='69448-9').value.coding.system");
                string display = GetFirstString("Bundle.entry.resource.where($this is Observation).where(code.coding.code='69448-9').value.coding.display");
                Dictionary<string, string> dictionary = new Dictionary<string, string>();
                dictionary.Add("code", code);
                dictionary.Add("system", system);
                dictionary.Add("display", display);
                return dictionary;
            }
            set
            {
                Observation observation = AddObservation("http://nightingaleproject.github.io/fhirDeathRecord/StructureDefinition/sdr-causeOfDeath-DeathFromTransportInjury",
                                                         "69448-9",
                                                         "http://loinc.org",
                                                         "Injury leading to death associated with transportation event");
                observation.Value = DictToCodeableConcept(value);
            }
        }

        /// <summary>Whether a medical examiner or coroner was contacted. Corresponds to item 31 of the U.S. Standard Certificate of Death.</summary>
        /// <value>Whether a medical examiner or coroner was contacted</value>
        /// <example>
        /// <para>// Setter:</para>
        /// <para>ExampleDeathRecord.MedicalExaminerContacted = true;</para>
        /// <para>// Getter:</para>
        /// <para>Console.WriteLine($"Medical examiner or coroner was contacted?: {ExampleDeathRecord.MedicalExaminerContacted}");</para>
        /// </example>
        public bool MedicalExaminerContacted
        {
            get
            {
                return GetFirstString("Bundle.entry.resource.where($this is Observation).where(code.coding.code='74497-9').value") == "True";
            }
            set
            {
                Observation observation = AddObservation("http://nightingaleproject.github.io/fhirDeathRecord/StructureDefinition/sdr-causeOfDeath-MedicalExaminerContacted",
                                                         "74497-9",
                                                         "http://loinc.org",
                                                         "Medical examiner or coroner was contacted");
                observation.Value = new FhirBoolean(value);
            }
        }

        /// <summary>Timing Of Recent Pregnancy In Relation To Death. Corresponds to item 36 of the U.S. Standard Certificate of Death.</summary>
        /// <value>Timing Of Recent Pregnancy In Relation To Death. A Dictionary representing a code, containing the following key/value pairs:
        /// <para>"code" - the code describing this finding</para>
        /// <para>"system" - the system the given code belongs to</para>
        /// <para>"display" - the human readable display text that corresponds to the given code</para>
        /// </value>
        /// <example>
        /// <para>// Setter:</para>
        /// <para>Dictionary&lt;string, string&gt; code = new Dictionary&lt;string, string&gt;();</para>
        /// <para>code.Add("code", "PHC1260");</para>
        /// <para>code.Add("system", "http://github.com/nightingaleproject/fhirDeathRecord/sdr/causeOfDeath/vs/PregnancyStatusVS");</para>
        /// <para>code.Add("display", "Not pregnant within past year");</para>
        /// <para>ExampleDeathRecord.TimingOfRecentPregnancyInRelationToDeath = code;</para>
        /// <para>// Getter:</para>
        /// <para>Console.WriteLine($"Timing Of Recent Pregnancy In Relation To Death: {ExampleDeathRecord.TimingOfRecentPregnancyInRelationToDeath["display"]}");</para>
        /// </example>
        public Dictionary<string, string> TimingOfRecentPregnancyInRelationToDeath
        {
            get
            {
                string code = GetFirstString("Bundle.entry.resource.where($this is Observation).where(code.coding.code='69442-2').value.coding.code");
                string system = GetFirstString("Bundle.entry.resource.where($this is Observation).where(code.coding.code='69442-2').value.coding.system");
                string display = GetFirstString("Bundle.entry.resource.where($this is Observation).where(code.coding.code='69442-2').value.coding.display");
                Dictionary<string, string> dictionary = new Dictionary<string, string>();
                dictionary.Add("code", code);
                dictionary.Add("system", system);
                dictionary.Add("display", display);
                return dictionary;
            }
            set
            {
                Observation observation = AddObservation("http://nightingaleproject.github.io/fhirDeathRecord/StructureDefinition/sdr-causeOfDeath-TimingOfRecentPregnancyInRelationToDeath",
                                                         "69442-2",
                                                         "http://loinc.org",
                                                         "Timing of recent pregnancy in relation to death");
                observation.Value = DictToCodeableConcept(value);
            }
        }

        /// <summary>Injury incident description.</summary>
        /// <value>Injury incident description. A Dictionary representing a description of an injury incident, containing the following key/value pairs:
        /// <para>"placeOfInjuryDescription" - description of the place of injury, e.g. decedent’s home, restaurant, wooded area</para>
        /// <para>"effectiveDateTime" - effective date and time of injury</para>
        /// <para>"description" - description of injury</para>
        /// <para>"placeOfInjuryLine1" - location of injury, line one</para>
        /// <para>"placeOfInjuryLine2" - location of injury, line two</para>
        /// <para>"placeOfInjuryCity" - location of injury, city</para>
        /// <para>"placeOfInjuryState" - location of injury, state</para>
        /// <para>"placeOfInjuryZip" - location of injury, zip</para>
        /// <para>"placeOfInjuryCountry" - location of injury, country</para>
        /// <para>"placeOfInjuryInsideCityLimits" - location of injury, whether the address is within city limits (true) or not (false)</para>
        /// </value>
        /// <example>
        /// <para>// Setter:</para>
        /// <para>Dictionary&lt;string, string&gt; detailsOfInjury = new Dictionary&lt;string, string&gt;();</para>
        /// <para>detailsOfInjury.Add("placeOfInjuryDescription", "Home");</para>
        /// <para>detailsOfInjury.Add("effectiveDateTime", "2018-04-19T15:43:00+00:00");</para>
        /// <para>detailsOfInjury.Add("description", "Example details of injury");</para>
        /// <para>detailsOfInjury.Add("placeOfInjuryLine1", "7 Example Street");</para>
        /// <para>detailsOfInjury.Add("placeOfInjuryLine2", "Unit 1234");</para>
        /// <para>detailsOfInjury.Add("placeOfInjuryCity", "Bedford");</para>
        /// <para>detailsOfInjury.Add("placeOfInjuryState", "Massachusetts");</para>
        /// <para>detailsOfInjury.Add("placeOfInjuryZip", "01730");</para>
        /// <para>detailsOfInjury.Add("placeOfInjuryCountry", "United States");</para>
        /// <para>detailsOfInjury.Add("placeOfInjuryInsideCityLimits", "true");</para>
        /// <para>ExampleDeathRecord.DetailsOfInjury = detailsOfInjury;</para>
        /// <para>// Getter:</para>
        /// <para>string state = ExampleDeathRecord.DetailsOfInjury["placeOfInjuryState"];</para>
        /// <para>Console.WriteLine($"State where injury occurred: {state}");</para>
        /// </example>
        public Dictionary<string, string> DetailsOfInjury
        {
            get
            {
                Dictionary<string, string> dictionary = new Dictionary<string, string>();

                // Place of injury - Description of the place of injury, e.g. decedent’s home, restaurant, wooded area
                dictionary.Add("placeOfInjuryDescription", GetFirstString("Bundle.entry.resource.where($this is Observation).where(code.coding.code='11374-6').extension.where(url='http://nightingaleproject.github.io/fhirDeathRecord/StructureDefinition/sdr-causeOfDeath-PlaceOfInjury-extension').value"));

                // Effective date and time of injury
                dictionary.Add("effectiveDateTime", GetFirstString("Bundle.entry.resource.where($this is Observation).where(code.coding.code='11374-6').effective"));

                // Description of injury
                dictionary.Add("description", GetFirstString("Bundle.entry.resource.where($this is Observation).where(code.coding.code='11374-6').value"));

                // Location of injury
                dictionary.Add("placeOfInjuryLine1", GetFirstString("Bundle.entry.resource.where($this is Observation).where(code.coding.code='11374-6').extension.where(url='http://nightingaleproject.github.io/fhirDeathRecord/StructureDefinition/shr-core-PostalAddress-extension').value.line[0]"));
                dictionary.Add("placeOfInjuryLine2", GetFirstString("Bundle.entry.resource.where($this is Observation).where(code.coding.code='11374-6').extension.where(url='http://nightingaleproject.github.io/fhirDeathRecord/StructureDefinition/shr-core-PostalAddress-extension').value.line[1]"));
                dictionary.Add("placeOfInjuryCity", GetFirstString("Bundle.entry.resource.where($this is Observation).where(code.coding.code='11374-6').extension.where(url='http://nightingaleproject.github.io/fhirDeathRecord/StructureDefinition/shr-core-PostalAddress-extension').value.city"));
                dictionary.Add("placeOfInjuryState", GetFirstString("Bundle.entry.resource.where($this is Observation).where(code.coding.code='11374-6').extension.where(url='http://nightingaleproject.github.io/fhirDeathRecord/StructureDefinition/shr-core-PostalAddress-extension').value.state"));
                dictionary.Add("placeOfInjuryZip", GetFirstString("Bundle.entry.resource.where($this is Observation).where(code.coding.code='11374-6').extension.where(url='http://nightingaleproject.github.io/fhirDeathRecord/StructureDefinition/shr-core-PostalAddress-extension').value.postalCode"));
                dictionary.Add("placeOfInjuryCountry", GetFirstString("Bundle.entry.resource.where($this is Observation).where(code.coding.code='11374-6').extension.where(url='http://nightingaleproject.github.io/fhirDeathRecord/StructureDefinition/shr-core-PostalAddress-extension').value.country"));
                dictionary.Add("placeOfInjuryInsideCityLimits", GetFirstString("Bundle.entry.resource.where($this is Observation).where(code.coding.code='11374-6').extension.where(url='http://nightingaleproject.github.io/fhirDeathRecord/StructureDefinition/shr-core-PostalAddress-extension').value.extension.where(url='http://nightingaleproject.github.io/fhirDeathRecord/StructureDefinition/shr-core-InsideCityLimits-extension').value"));

                return dictionary;
            }
            set
            {
                Observation observation = AddObservation("http://nightingaleproject.github.io/fhirDeathRecord/StructureDefinition/sdr-causeOfDeath-DetailsOfInjury",
                                                         "11374-6",
                                                         "http://loinc.org",
                                                         "Injury incident description");
                observation.Value = new FhirString(GetValue(value, "description"));
                observation.Effective = new FhirDateTime(GetValue(value, "effectiveDateTime"));
                Extension placeOfInjury = new Extension();
                placeOfInjury.Url = "http://nightingaleproject.github.io/fhirDeathRecord/StructureDefinition/sdr-causeOfDeath-PlaceOfInjury-extension";
                placeOfInjury.Value = new FhirString(GetValue(value, "placeOfInjuryDescription"));
                observation.Extension.Add(placeOfInjury);
                Extension placeOfInjuryLocation = new Extension();
                placeOfInjuryLocation.Url = "http://nightingaleproject.github.io/fhirDeathRecord/StructureDefinition/shr-core-PostalAddress-extension";
                Address placeOfInjuryLocationAddress = new Address();
                string[] lines = {GetValue(value, "placeOfInjuryLine1"), GetValue(value, "placeOfInjuryLine2")};
                placeOfInjuryLocationAddress.Line = lines.ToArray();
                placeOfInjuryLocationAddress.City = GetValue(value, "placeOfInjuryCity");
                placeOfInjuryLocationAddress.State = GetValue(value, "placeOfInjuryState");
                placeOfInjuryLocationAddress.PostalCode = GetValue(value, "placeOfInjuryZip");
                placeOfInjuryLocationAddress.Country = GetValue(value, "placeOfInjuryCountry");
                placeOfInjuryLocationAddress.Type = Hl7.Fhir.Model.Address.AddressType.Postal;
                Extension insideCityLimits = new Extension();
                insideCityLimits.Url = "http://nightingaleproject.github.io/fhirDeathRecord/StructureDefinition/shr-core-InsideCityLimits-extension";
                insideCityLimits.Value = new FhirBoolean(GetValue(value, "placeOfInjuryInsideCityLimits") == "true" || GetValue(value, "placeOfInjuryInsideCityLimits") == "True");
                placeOfInjuryLocationAddress.Extension.Add(insideCityLimits);
                placeOfInjuryLocation.Value = placeOfInjuryLocationAddress;
                observation.Extension.Add(placeOfInjuryLocation);
            }
        }


        /////////////////////////////////////////////////////////////////////////////////
        //
        // Class helper methods useful for building, searching through records.
        //
        /////////////////////////////////////////////////////////////////////////////////

        /// <summary>Add a new (or replaces a) observation on the Death Record.</summary>
        /// <param name="profile">the observation profile.</param>
        /// <param name="code">the observation code.</param>
        /// <param name="system">the observation code system.</param>
        /// <param name="display">the observation code display.</param>
        private Observation AddObservation(string profile, string code, string system, string display)
        {
            // If this type of Observation already exists, remove it.
            RemoveObservation(code);

            // Create a new Observation, add references to it where approriate, and return it
            Observation observation = new Observation();
            observation.Id = "urn:uuid:" + Guid.NewGuid().ToString();
            observation.Subject = new ResourceReference(Patient.Id);
            observation.Meta = new Meta();
            string[] observation_profile = {profile};
            observation.Meta.Profile = observation_profile;
            observation.Status = ObservationStatus.Final;
            observation.Code = new CodeableConcept(system, code, display, null);
            AddReferenceToComposition(observation.Id);
            Bundle.AddResourceEntry(observation, observation.Id);
            return observation;
        }

        /// <summary>Add a reference to the Death Record Composition.</summary>
        /// <param name="path">a reference.</param>
        private void AddReferenceToComposition(string reference)
        {
            Composition.Section.First().Entry.Add(new ResourceReference(reference));
        }

        /// <summary>Remove a reference from the Death Record Composition.</summary>
        /// <param name="path">a reference.</param>
        private bool RemoveReferenceFromComposition(string reference)
        {
            return Composition.Section.First().Entry.RemoveAll(entry => entry.Reference == reference) > 0;
        }

        /// <summary>Remove an observation entry from the bundle, and remove the reference to it in the Composition.</summary>
        /// <param name="code">the code that describes the type of observation.</param>
        private void RemoveObservation(string code)
        {
            // Below RemoveAll predicate logic (makes use of short-circuit evaluation):
            // 1. Continue if an Observation
            // 2. Continue if Observation is of the correct type (code matches)
            // 3. At this point, we have the Observation we want to get rid of, so:
            //    Remove the reference to it in the composition (will return true if something was removed)
            // If all 3 points above were true, remove the entry
            Bundle.Entry.RemoveAll(entry => entry.Resource.ResourceType == ResourceType.Observation &&
                                            ((Observation)entry.Resource).Code.Coding.First().Code == code &&
                                            RemoveReferenceFromComposition(entry.Resource.Id));
        }

        /// <summary>Remove Cause of Death Condition entries from the bundle, and remove their references in the Composition.</summary>
        private void RemoveCauseConditions()
        {
            // Below RemoveAll predicate logic (makes use of short-circuit evaluation):
            // 1. Continue if a Condition
            // 2. Continue if Condition has an onset (not a contributing cause)
            // 3. At this point, we have a cause Condition, which we want to get rid of, so:
            //    Remove the reference to it in the composition (will return true if something was removed)
            // If all 3 points above were true, remove the entry
            Bundle.Entry.RemoveAll(entry => entry.Resource.ResourceType == ResourceType.Condition &&
                                            ((Condition)entry.Resource).Onset != null &&
                                            RemoveReferenceFromComposition(entry.Resource.Id));
        }

        /// <summary>Convert a "code" dictionary to a FHIR CodableConcept.</summary>
        /// <param name="dict">represents a code.</param>
        /// <returns>the corresponding CodeableConcept representation of the code.</returns>
        private CodeableConcept DictToCodeableConcept(Dictionary<string, string> dict)
        {
            CodeableConcept codeableConcept = new CodeableConcept();
            Coding coding = new Coding();
            if (dict.ContainsKey("code"))
            {
                coding.Code = dict["code"];
            }
            if (dict.ContainsKey("system"))
            {
                coding.System = dict["system"];
            }
            if (dict.ContainsKey("display"))
            {
                coding.Display = dict["display"];
            }
            codeableConcept.Coding.Add(coding);
            return codeableConcept;
        }

        /// <summary>Given a FHIR path, return the elements that match the given path;
        /// returns an empty array if no matches are found.</summary>
        /// <param name="path">represents a FHIR path.</param>
        /// <returns>all elements that match the given path, or an empty array if no matches are found.</returns>
        private object[] GetAll(string path)
        {
            var matches = Navigator.Select(path);
            ArrayList list = new ArrayList();
            foreach (var match in matches)
            {
                list.Add(match.Value);
            }
            return list.ToArray();
        }

        /// <summary>Given a FHIR path, return the first element that matches the given path.</summary>
        /// <param name="path">represents a FHIR path.</param>
        /// <returns>the first element that matches the given path, or null if no match is found.</returns>
        private object GetFirst(string path)
        {
            var matches = Navigator.Select(path);
            if (matches.Count() > 0)
            {
                return matches.First().Value;
            }
            else
            {
                return null; // Nothing found
            }
        }

        /// <summary>Given a FHIR path, return the last element that matches the given path.</summary>
        /// <param name="path">represents a FHIR path.</param>
        /// <returns>the last element that matches the given path, or null if no match is found.</returns>
        private object GetLast(string path)
        {
            var matches = Navigator.Select(path);
            if (matches.Count() > 0)
            {
                return matches.Last().Value;
            }
            else
            {
                return null; // Nothing found
            }
        }

        /// <summary>Given a FHIR path, return the elements that match the given path as a string;
        /// returns an empty array if no matches are found.</summary>
        /// <param name="path">represents a FHIR path.</param>
        /// <returns>all elements that match the given path as a string, or an empty array if no matches are found.</returns>
        private string[] GetAllString(string path)
        {
            ArrayList list = new ArrayList();
            foreach (var match in GetAll(path))
            {
                list.Add(Convert.ToString(match));
            }
            return list.ToArray(typeof(string)) as string[];
        }

        /// <summary>Given a FHIR path, return the first element that matches the given path as a string;
        /// returns an empty string if no match is found.</summary>
        /// <param name="path">represents a FHIR path.</param>
        /// <returns>the first element that matches the given path as a string, or null if no match is found.</returns>
        private string GetFirstString(string path)
        {
            var first = GetFirst(path);
            if (first != null)
            {
                return Convert.ToString(first);
            }
            else
            {
                return null; // Nothing found
            }
        }

        /// <summary>Given a FHIR path, return the last element that matches the given path as a string;
        /// returns an empty string if no match is found.</summary>
        /// <param name="path">represents a FHIR path.</param>
        /// <returns>the last element that matches the given path as a string, or null if no match is found.</returns>
        private string GetLastString(string path)
        {
            var last = GetLast(path);
            if (last != null)
            {
                return Convert.ToString(last);
            }
            else
            {
                return null; // Nothing found
            }
        }

        /// <summary>Get a value from a Dictionary, but return null if the key doesn't exist.</summary>
        public static string GetValue(Dictionary<string, string> dict, string key)
        {
            string value;
            dict.TryGetValue(key, out value);
            return value;
        }

    }

}


<|MERGE_RESOLUTION|>--- conflicted
+++ resolved
@@ -373,11 +373,7 @@
                 return GetFirstString("Bundle.entry.resource.where($this is Patient).gender");
             }
             set
-<<<<<<< HEAD
-            {   
-=======
-            {
->>>>>>> f9e47a13
+            {
                 switch(value)
                 {
                     case "male":
@@ -393,10 +389,6 @@
                         Patient.Gender = AdministrativeGender.Unknown;
                         break;
                 }
-<<<<<<< HEAD
-                
-=======
->>>>>>> f9e47a13
             }
         }
 
@@ -480,25 +472,6 @@
             }
         }
 
-<<<<<<< HEAD
-        /// <summary>Address of Decedent</summary>
-        /// <value>The decedent's address</value>
-        /// <example>
-        /// <para>// Setter:</para>
-        /// <para>Dictionary<string, string> address = new Dictionary<string, string>();</para>
-        /// <para>address.Add("street", "123 Test Street");</para>
-        /// <para>address.Add("city", "Boston");</para>
-        /// <para>address.Add("state", "Massachusetts");</para>
-        /// <para>address.Add("zip", "12345");</para>
-        /// <para>ExampleDeathRecord.Address = address;</para>
-        /// <para>// Getter:</para>
-        /// <para>foreach(var pair in deathRecord.Address)</para>
-        /// <para>{</para>
-        /// <para>      Console.WriteLine($"\tAddress key: {pair.Key}: value: {pair.Value}");</para>
-        /// <para>};</para>
-        /// </example>
-        public Dictionary<string, string> Address
-=======
         /// <summary>Decedent's residence.</summary>
         /// <value>Decedent's residence. A Dictionary representing residence address, containing the following key/value pairs:
         /// <para>"residenceLine1" - residence, line one</para>
@@ -527,7 +500,6 @@
         /// <para>Console.WriteLine($"State of residence: {state}");</para>
         /// </example>
         public Dictionary<string, string> Residence
->>>>>>> f9e47a13
         {
             get
             {
@@ -548,13 +520,6 @@
             set
             {
                 Address address = new Address();
-<<<<<<< HEAD
-                address.LineElement.Add(new FhirString(value["street"]));
-                address.City = value["city"];
-                address.State = value["state"];
-                address.PostalCodeElement = new FhirString(value["zip"]);
-                Patient.Address = new List<Hl7.Fhir.Model.Address>();
-=======
                 address.LineElement.Add(new FhirString(GetValue(value, "residenceLine1")));
                 address.LineElement.Add(new FhirString(GetValue(value, "residenceLine2")));
                 address.City = GetValue(value, "residenceCity");
@@ -569,7 +534,6 @@
                     insideCityLimits.Value = new FhirBoolean(GetValue(value, "residenceInsideCityLimits") == "true" || GetValue(value, "residenceInsideCityLimits") == "True");
                     address.Extension.Add(insideCityLimits);
                 }
->>>>>>> f9e47a13
                 Patient.Address.Add(address);
             }
         }
@@ -2106,4 +2070,3 @@
 
 }
 
-
